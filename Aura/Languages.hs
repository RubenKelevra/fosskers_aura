-- Library for AURA output in different languages.
-- All normal restrictions on line length do not apply for this file, and this file only.

{- AURA TRANSLATORS - The best people ever!
Chris "Kwpolska" Warrick | Polish
Denis Kasak              | Croatian
Fredrik Haikarainen      | Swedish
Lukas Niederbremer       | German
Alejandro Gómez          | Spanish
Henry "Ingvij" Kupty     | Portuguese
Ma Jiehong               | French
Kyrylo Silin             | Russian
-}

{-

Copyright 2012 Colin Woodbury <colingw@gmail.com>

This file is part of Aura.

Aura is free software: you can redistribute it and/or modify
it under the terms of the GNU General Public License as published by
the Free Software Foundation, either version 3 of the License, or
(at your option) any later version.

Aura is distributed in the hope that it will be useful,
but WITHOUT ANY WARRANTY; without even the implied warranty of
MERCHANTABILITY or FITNESS FOR A PARTICULAR PURPOSE.  See the
GNU General Public License for more details.

You should have received a copy of the GNU General Public License
along with Aura.  If not, see <http://www.gnu.org/licenses/>.

-}

{- POMODOROS
2012 Nov 18 => XXX
2012 Nov 03 => XX
-}

module Aura.Languages where

import Shell (cyan, yellow, green, red, blue, bForeground)

data Language = English
              | Japanese
              | Polish
              | Croatian
              | Swedish
              | German
              | Spanish
              | Portuguese
              | French
              | Russian
                deriving (Eq,Enum,Show)

translators :: [String]
translators = [ " Chris \"Kwpolska\" Warrick"
              , " Denis Kasak"
              , " Fredrik Haikarainen"
              , " Lukas Niederbremer"
              , " Alejandro Gómez"
              , " Henry \"Ingvij\" Kupty" 
              , " Ma Jiehong"
              , " Kyrylo Silin" ]

-- These need updating!
languageNames :: Language -> [String]
languageNames English    = [ "Polish","Croatian","Swedish","German","Spanish","Portuguese","French","Russian" ]
languageNames Japanese   = [ "ポーランド語","クロアチア語","スウェーデン語","ドイツ語","スペイン語","ポルトガル語","フランス語","ロシア語" ]
languageNames Polish     = [ "polski","chorwacki","szwedzki","niemiecki","hiszpański","portugalski","francuski","rosyjski" ]
languageNames Croatian   = [ "poljski","hrvatski","švedski","njemački","španjolski","portugalski" ]
languageNames Swedish    = [ "polska","kroatiska","svenska","tyska","spanska","portugisiska" ]
languageNames German     = [ "Polnisch","Kroatisch","Schwedisch","Deutsch","Spanisch","Portugiesisch" ]
languageNames Spanish    = [ "Polaco","Croata","Sueco","Alemán","Español","Portugués" ]
languageNames Portuguese = [ "Polonês","Croata","Sueco","Alemão","Espanhol","Português" ]
languageNames French     = [ "Polonais","Croate","Suedois","Alemand","Espagnol","Portugais", "Français" ]
languageNames Russian    = [ "Польский","Хорватский","Шведский","Немецкий","Испанский","Португальский", "Русский" ]

translatorMsgTitle :: Language -> String
translatorMsgTitle English    = "Aura Translators:"
translatorMsgTitle Japanese   = "Auraの翻訳者："
translatorMsgTitle Polish     = "Tłumacze Aury:"
translatorMsgTitle Croatian   = "Aura Prevoditelji:"
translatorMsgTitle Swedish    = "Aura Översättare:"
translatorMsgTitle German     = "Aura Übersetzer:"
translatorMsgTitle Spanish    = "Traductores de Aura:"
translatorMsgTitle Portuguese = "Tradutores de Aura:"
translatorMsgTitle French     = "Traduction d'Aura:"
translatorMsgTitle Russian    = "Переводчики Aura:"

translatorMsg :: Language -> [String]
translatorMsg lang = title : names
    where title = translatorMsgTitle lang
          names = map appendLang . zip translators . languageNames $ lang
          appendLang (n,l) = n ++ " (" ++ l ++ ")"

allLanguages :: [Language]
allLanguages = [English ..]

english :: Language
english = English

japanese :: Language
japanese = Japanese

polish :: Language
polish = Polish

croatian :: Language
croatian = Croatian

swedish :: Language
swedish = Swedish

german :: Language
german = German

spanish :: Language
spanish = Spanish

portuguese :: Language
portuguese = Portuguese

french :: Language
french = French

russian :: Language
russian = Russian

-- Wrap a String in backticks
bt :: String -> String
bt cs = "`" ++ cyan cs ++ "`"

-- What other languages have unique whitespace characters?
whitespace :: Language -> Char
whitespace Japanese = '　'  -- \12288
whitespace _ = ' '          -- \32

--------------------
-- AuraLib functions
--------------------
mustBeRootMsg1 :: Language -> String
mustBeRootMsg1 English    = "You have to use " ++ bt "sudo" ++ " for that."
mustBeRootMsg1 Japanese   = bt "sudo" ++ "を使わないとそれができない！"
mustBeRootMsg1 Polish     = "Musisz użyć " ++ bt "sudo" ++ ", żeby to zrobić."
mustBeRootMsg1 Croatian   = "Morate koristiti" ++ bt "sudo" ++ "za ovu radnju."
mustBeRootMsg1 Swedish    = "Du måste använda " ++ bt "sudo" ++ " för det."
mustBeRootMsg1 German     = "Sie müssen dafür " ++ bt "sudo" ++ " benutzen."
mustBeRootMsg1 Spanish    = "Tienes que utilizar " ++ bt "sudo" ++ " para eso."
mustBeRootMsg1 Portuguese = "Utilize " ++ bt "sudo" ++ "para isso."
mustBeRootMsg1 French     = "Vous devez utiliser " ++ bt "sudo" ++ " pour ça."
mustBeRootMsg1 Russian    = "Необходимо использовать " ++ bt "sudo" ++ " для этого."

buildPackagesMsg1 :: Language -> String -> String
buildPackagesMsg1 English    p = "Building " ++ bt p ++ "..."
buildPackagesMsg1 Japanese   p = bt p ++ "を作成中・・・"
buildPackagesMsg1 Polish     p = "Budowanie " ++ bt p ++ "..."
buildPackagesMsg1 Croatian   p = "Gradim " ++ bt p ++ "..."
buildPackagesMsg1 Swedish    p = "Bygger paket " ++ bt p ++ "..."
buildPackagesMsg1 German     p = "Baue Paket " ++ bt p ++ "..."
buildPackagesMsg1 Spanish    p = "Construyendo " ++ bt p ++ "..."
buildPackagesMsg1 Portuguese p = "Compilando " ++ bt p ++ "..."
buildPackagesMsg1 French     p = "Construction de " ++ bt p ++ "…"
buildPackagesMsg1 Russian    p = "Сборка " ++ bt p ++ "..."

checkHotEditMsg1 :: Language -> String -> String
checkHotEditMsg1 English    p = "Would you like to edit the PKGBUILD of " ++ bt p ++ "?"
checkHotEditMsg1 Japanese   p = bt p ++ "のPKGBUILDを編成？"
checkHotEditMsg1 Polish     p = "Czy chcesz edytować PKGBUILD " ++ bt p ++ "?"
checkHotEditMsg1 Croatian   p = "Želite li izmjeniti PKGBUILD " ++ bt p ++ "?"
checkHotEditMsg1 Swedish    p = "Vill du ändra PKGBUILD-filen ifrån " ++ bt p ++ "?"
checkHotEditMsg1 German     p = "Möchten Sie die PKGBUILD-Datei für " ++ bt p ++ " bearbeiten?"
checkHotEditMsg1 Spanish    p = "¿Te gustaría editar el PKGBUILD de " ++ bt p ++ "?"
checkHotEditMsg1 Portuguese p = "Desejaria editar o PKGBUILD de " ++ bt p ++ "?"
checkHotEditMsg1 French     p = "Voulez-vous éditer le PKGBUILD de " ++ bt p ++ " ?"
checkHotEditMsg1 Russian    p = "Отредактировать PKGBUILD пакета " ++ bt p ++ "?"

buildFailMsg1 :: Language -> String -> String
buildFailMsg1 English    p = "Well, building " ++ bt p ++ " failed."
buildFailMsg1 Japanese   p = bt p ++ "の作成は失敗したようだ。"
buildFailMsg1 Polish     p = "Budowanie " ++ bt p ++ " zakończyło się niepowodzeniem."
buildFailMsg1 Croatian   p = "Izgradnja " ++ bt p ++ " nije uspjela."
buildFailMsg1 Swedish    p = "Det gick inte att bygga paketet " ++ bt p ++ "."
buildFailMsg1 German     p = "Bauen von " ++ bt p ++ " ist fehlgeschlagen."
buildFailMsg1 Spanish    p = "La construcción de " ++ bt p ++ " ha fallado."
buildFailMsg1 Portuguese p = "Falha na compilação do pacote " ++ bt p ++ "."
buildFailMsg1 French     p = "Bon, la construction de " ++ bt p ++ " a échouée."
buildFailMsg1 Russian    p = "Что ж, сборка " ++ bt p ++ " не удалась."

buildFailMsg2 :: Language -> String
buildFailMsg2 English    = "Also, the following weren’t built:"
buildFailMsg2 Japanese   = "ちなみに下記のパッケージも作成されなかった："
buildFailMsg2 Polish     = "Dodatkowo, następujące pakiety nie zostały zbudowane:"
buildFailMsg2 Croatian   = "Dodatno, ni sljedeće nije izgrađeno:"
buildFailMsg2 Swedish    = "Det gick heller inte att bygga följande paket:"
buildFailMsg2 German     = "Die folgenden Pakete wurden zusätzlich nicht gebaut:"
buildFailMsg2 Spanish    = "Los siguientes paquetes no se han construido:"
buildFailMsg2 Portuguese = "Os pacotes a seguir não foram compilados:"
buildFailMsg2 French     = "En outre, les paquets suivants n'ont pu être construits :"
buildFailMsg2 Russian    = "К тому же следующие пакеты не были собраны:"

buildFailMsg3 :: Language -> String
buildFailMsg3 English    = "However, these packages were successfully built:"
buildFailMsg3 Japanese   = "しかし、以下のパッケージファイルは無事作成された："
buildFailMsg3 Polish     = "Następujące pakiety zostały zbudowane pomyślnie:"
buildFailMsg3 Croatian   = "Neki paketi su možda izgrađeni uspješno."
buildFailMsg3 Swedish    = "Vissa paket kanske har byggts ordentligt (Osäker)."
buildFailMsg3 German     = "Diese Pakete wurden wiederrum erfolgreich gebaut:"
buildFailMsg3 Spanish    = "Sin embargo, los siguientes paquetes se han construido:"
buildFailMsg3 Portuguese = "Entretanto, os seguintes pacotes compilaram com sucesso:"
buildFailMsg3 French     = "Cependant, les paquets suivants ont été construits avec succès :"
buildFailMsg3 Russian    = "Однако эти пакеты были успешно собраны:"

buildFailMsg4 :: Language -> String
buildFailMsg4 English    = "Would you like to install them?"
buildFailMsg4 Japanese   = "できたやつのインストールを続行する？"
buildFailMsg4 Polish     = "Czy chcesz je zainstalować?"
buildFailMsg4 Croatian   = "Želite li ih instalirati?"
buildFailMsg4 Swedish    = "Vill du installera dem?"
buildFailMsg4 German     = "Möchten sie diese installieren?"
buildFailMsg4 Spanish    = "¿Te gustaría instalarlos?"
buildFailMsg4 Portuguese = "Gostaria de instalá-los?"
buildFailMsg4 French     = "Voulez-vous les installer ?"
buildFailMsg4 Russian    = "Желаете ли вы их установить?"

displayBuildErrorsMsg1 :: Language -> String
displayBuildErrorsMsg1 English    = "Dumping makepkg output in "
displayBuildErrorsMsg1 Japanese   = "抑えていたmakepkgの出力を受け取る用意・・・"
displayBuildErrorsMsg1 Polish     = "Wyjście makepkg zostanie wypisane za "
displayBuildErrorsMsg1 Croatian   = "Zapisujem makepkg ispis u "
displayBuildErrorsMsg1 Swedish    = "Dumpar makepkgs utskrift i "
displayBuildErrorsMsg1 German     = "Schreibe makepkg Ausgabe in "
displayBuildErrorsMsg1 Spanish    = "Volcando la salida de makepkg en "
displayBuildErrorsMsg1 Portuguese = "Despejando a saída do makepkg em "
displayBuildErrorsMsg1 French     = "Redirection de la sortie de makepkg dans "
displayBuildErrorsMsg1 Russian    = "Вывод makepkg записывается в "

getDepsToInstallMsg1 :: Language -> String
getDepsToInstallMsg1 English    = "No AUR packages specified for install."
getDepsToInstallMsg1 Japanese   = "パッケージは一つも指摘されていない。"
getDepsToInstallMsg1 Polish     = "Nie podano pakietów z AUR do zainstalowania."
getDepsToInstallMsg1 Croatian   = "Nijedan AUR paket nije specificiran za instalaciju."
getDepsToInstallMsg1 Swedish    = "Inga AUR-paket är valda för installation."
getDepsToInstallMsg1 German     = "Keine AUR Pakete zur Installation vermerkt."
getDepsToInstallMsg1 Spanish    = "No se han especificado paquetes de AUR para instalar."
getDepsToInstallMsg1 Portuguese = "Nenhum pacote AUR foi especificado para instalação."
getDepsToInstallMsg1 French     = "Aucun paquet AUR n'a été spécifié pour l'installation."
getDepsToInstallMsg1 Russian    = "Пакеты AUR для установки не указаны."

-- Is there anyway for the French line to be shorter?
getRealPkgConflictsMsg1 :: Language -> String -> String -> String -> String
getRealPkgConflictsMsg1 English    p r d = "The dependency " ++ bt p ++ " demands version " ++ bt d ++ "but the most recent version is " ++ bt r ++ "."
getRealPkgConflictsMsg1 Japanese   p r d = "パッケージ" ++ bt p ++ "はバージョン" ++ bt d ++ "を要するが" ++ "一番最新のバージョンは" ++ bt r ++ "。"
getRealPkgConflictsMsg1 Polish     p r d = "Zależność " ++ bt p ++ " powinna być w wersji " ++ bt d ++ ", ale najnowsza wersja to " ++ bt r ++ "."
getRealPkgConflictsMsg1 Croatian   p r d = "Zavisnost " ++ bt p ++ " zahtjeva verziju " ++ bt d ++ ", a najnovija dostupna verzija je " ++ bt r ++ "."
getRealPkgConflictsMsg1 Swedish    p r d = "Beroendepaketet " ++ bt p ++ " kräver version " ++ bt d ++ "men den senaste versionen är " ++ bt r ++ "."
getRealPkgConflictsMsg1 German     p r d = "Die Abhängigkeit " ++ bt p ++ " verlangt Version " ++ bt d ++ "aber die neuste Version ist " ++ bt r ++ "."
getRealPkgConflictsMsg1 Spanish    p r d = "La dependencia " ++ bt p ++ " duiere la versión " ++ bt d ++ "pero la versión más reciente es " ++ bt r ++ "."
getRealPkgConflictsMsg1 Portuguese p r d = "A dependência " ++ bt p ++ " exige a versão " ++ bt d ++ "mas a versão mais recente é " ++ bt r ++ "."
getRealPkgConflictsMsg1 French     p r d = bt p ++ " est une dépendance nécessitant une version " ++ bt d ++ ", mais la version la plus récente est la " ++ bt r ++ "."
getRealPkgConflictsMsg1 Russian    p r d = "Зависимость " ++ bt p ++ " требует версию " ++ bt d ++ ", однако самой последней версией является " ++ bt r ++ "."

getRealPkgConflictsMsg2 :: Language -> String -> String
getRealPkgConflictsMsg2 English    p = bt p ++ " is an ignored package! See your `pacman.conf` file."    
getRealPkgConflictsMsg2 Japanese   p = bt p ++ "は無視されるパッケージ！`pacman.conf`を参考に。"
getRealPkgConflictsMsg2 Polish     p = bt p ++ " jest ignorowany! Sprawdź plik `pacman.conf`."
getRealPkgConflictsMsg2 Croatian   p = bt p ++ " je ignoriran paket! Pogledajte svoj `pacman.conf`."
getRealPkgConflictsMsg2 Swedish    p = bt p ++ " är ett ignorerat paket! Kolla din `pacman.conf`-fil."
getRealPkgConflictsMsg2 German     p = bt p ++ " ist ein ignoriertes Paket! Siehe /etc/pacman.conf."
getRealPkgConflictsMsg2 Spanish    p = "¡" ++ bt p ++ " es un paquete ignorado! Revisa tu fichero `pacman.conf`."
getRealPkgConflictsMsg2 Portuguese p = bt p ++ " é um pacote ignorado conforme configuração em `pacman.conf`!"
getRealPkgConflictsMsg2 French     p = "Le paquet " ++ bt p ++ " est ignoré. Vous devriez jeter un œil à votre `pacman.conf`."
getRealPkgConflictsMsg2 Russian    p = "Пакет " ++ bt p ++ " игнорируется! Проверьте ваш файл `pacman.conf`."

getVirtualConflictsMsg1 :: Language -> String -> String
getVirtualConflictsMsg1 English    p = bt p ++ " exists in NO WAY as a package or as one provided by another!"
getVirtualConflictsMsg1 Japanese   p = bt p ++ "はパッケージでもないし、他のパッケージにも提供されていない！"
getVirtualConflictsMsg1 Polish     p = bt p ++ " nie istnieje jako pakiet lub jako pakiet dostarczany przez inny!"
getVirtualConflictsMsg1 Croatian   p = bt p ++ " ne postoji kao paket niti ga bilo koji paket pruža!"
getVirtualConflictsMsg1 Swedish    p = bt p ++ " existerar varken som ett paket eller som ett tillhandahållet av ett annat!"
getVirtualConflictsMsg1 German     p = bt p ++ " existiert nicht als Paket oder als Bereitstellung eines anderen!"
getVirtualConflictsMsg1 Spanish    p = "¡" ++ bt p ++ " no existe como paquete ni es provisto por ninguno!"
getVirtualConflictsMsg1 Portuguese p = bt p ++ " não existe como um pacote e não é provido por nenhum!"
getVirtualConflictsMsg1 French     p = bt p ++ " n'est ni un paquet existant, ni un paquet fourni par un autre !"
getVirtualConflictsMsg1 Russian    p = bt p ++ " никоим образом не существует в виде пакета или пакета, " ++ " предоставленного другим пакетом!"

getVirtualConflictsMsg2 :: Language -> String -> String -> String
getVirtualConflictsMsg2 English    p pro = bt pro ++ " provides " ++ bt p ++ ", but " ++ bt pro ++ " is an ignored package."
getVirtualConflictsMsg2 Japanese   p pro = bt p ++ "は" ++ bt pro ++ "に提供されているが、" ++ bt pro ++ "は無視されるパッケージ。"
getVirtualConflictsMsg2 Polish     p pro = bt pro ++ " dostarcza " ++ bt p ++ ", ale " ++ bt pro ++ " jest ignorowany."
getVirtualConflictsMsg2 Croatian   p pro = bt pro ++ " pruža  " ++ bt p ++ ", ali " ++ bt pro ++ " je ignoriran paket."
getVirtualConflictsMsg2 Swedish    p pro = bt pro ++ " tillhandahåller " ++ bt p ++ ", men " ++ bt pro ++ " är ett ignorerat paket."
getVirtualConflictsMsg2 German     p pro = bt pro ++ " stellt " ++ bt p ++ " bereit, aber " ++ bt pro ++ " ist ein ignoriertes Paket."
getVirtualConflictsMsg2 Spanish    p pro = bt pro ++ " provee " ++ bt p ++ ", pero " ++ bt pro ++ " es un paquete ignorado."
getVirtualConflictsMsg2 Portuguese p pro = bt pro ++ " provê " ++ bt p ++ ", mas " ++ bt pro ++ "é um pacote ignorado."
getVirtualConflictsMsg2 French     p pro = bt pro ++ " fourni " ++ bt p ++ ", mais " ++ bt pro ++ " est un paquet ignoré."
getVirtualConflictsMsg2 Russian    p pro = bt pro ++ " предоставляет " ++ bt p ++ ", но " ++ bt pro ++ " является игнорируемым пакетом."

getVirtualConflictsMsg3 :: Language -> String -> String -> String -> String -> String
getVirtualConflictsMsg3 English    d dv p pv = "The dependency " ++ bt d ++ " demands version " ++ bt dv ++ " but its providing package " ++
                                               bt p ++ " gives version " ++ bt pv
getVirtualConflictsMsg3 Japanese   d dv p pv = "仮のパッケージ" ++ bt d ++ "はバージョン" ++ bt dv ++ "を要するが、" ++ "それを提供する" ++
                                               bt p ++ "はバージョン" ++ bt pv ++ "しか提供しない"
getVirtualConflictsMsg3 Polish     d dv p pv = "Zależność " ++ bt d ++ " powinna być w wersji " ++ bt dv ++ ", ale pakiet dostarczający (" ++
                                               bt p ++ ") jest w wersji " ++ bt pv
getVirtualConflictsMsg3 Croatian   d dv p pv = "Zavisnost " ++ bt d ++ " zahtjeva verziju " ++ bt dv ++ ", ali paket " ++ bt p ++ " pruža verziju " ++ bt pv
getVirtualConflictsMsg3 Swedish    d dv p pv = "Beroendepaket " ++ bt d ++ " kräver version " ++ bt dv ++ " men dens tillhandahållande paket " ++
                                               bt p ++ " ger version " ++ bt pv
getVirtualConflictsMsg3 German     d dv p pv = "Die Abhängigkeit " ++ bt d ++ " verlangt Version " ++ bt dv ++ " aber dessen bereitstellendes Paket " ++
                                               bt p ++ " gibt Version " ++ bt pv
getVirtualConflictsMsg3 Spanish    d dv p pv = "La dependencia " ++ bt d ++ " requiere la versión " ++ bt dv ++ " pero el paquete " ++
                                               bt p ++ ", que la provee, da la versión " ++ bt pv
getVirtualConflictsMsg3 Portuguese d dv p pv = "A dependência " ++ bt d ++ " requer a versão " ++ bt dv ++ " entretanto, o pacote " ++
                                               bt p ++ ", que o provê, possui a versão " ++ bt pv
getVirtualConflictsMsg3 French     d dv p pv = "La dépendance " ++ bt d ++ " nécessite la version " ++ bt dv ++ ", mais le paquet qui la fournie (" ++
                                               bt p ++ ") ne le fait qu'en version " ++ bt pv ++ "."
getVirtualConflictsMsg3 Russian    d dv p pv = "Зависимость " ++ bt d ++ " должна быть версии " ++ bt dv ++ ", но предоставленный для неё пакет " ++
                                               bt p ++ " имеет версию " ++ bt pv

-----------------
-- aura functions
-----------------
executeOptsMsg1 :: Language -> String
executeOptsMsg1 English    = "Conflicting flags given!"
executeOptsMsg1 Japanese   = "矛盾しているオプションあり。"
executeOptsMsg1 Polish     = "Niektóre flagi są w konflikcie ze sobą!"
executeOptsMsg1 Croatian   = "Predane zastavice su konfliktne!"
executeOptsMsg1 Swedish    = "Givna flaggor är i konflikt!"
executeOptsMsg1 German     = "Gegebene Kommandozeilenflags sind widersprüchlich!"
executeOptsMsg1 Spanish    = "¡Flags contradictorios!"
executeOptsMsg1 Portuguese = "Flags conflitantes!"
executeOptsMsg1 French     = "Arguments contradictoires !"
executeOptsMsg1 Russian    = "Даны конфликтующие флаги!"

-- Packages should not be built if the user is logged in as root!
trueRootCheckMsg1 :: Language -> String
trueRootCheckMsg1 English    = "You should never build packages as the true root. Are you okay with this?"
trueRootCheckMsg1 Japanese   = "本当のrootユーザーとしてパッケージを作成するのが危険。続行？"
trueRootCheckMsg1 Polish     = "Nigdy nie powinieneś budować pakietów jako root. Na pewno kontynuować?"
trueRootCheckMsg1 Croatian   = "Pakete ne bi trebalo graditi s pravim root ovlastima. Nastavi?"
trueRootCheckMsg1 Swedish    = "Det är starkt rekommenderat att INTE vara inloggad som root när man bygger paket. Vill du fortsätta ändå?"
trueRootCheckMsg1 German     = "Sie sollten niemals Pakete als der echte root Nutzer bauen. Sind sie sicher, dass Sie dies tun wollen?"
trueRootCheckMsg1 Spanish    = "Nunca deberías construir paquetes como root real. ¿Estás de acuerdo con esto?"
trueRootCheckMsg1 Portuguese = "Não deveria compilar pacotes como o root de fato. Ainda assim, deseja prosseguir?"
trueRootCheckMsg1 French     = "Il n'est pas sage de construire des paquets avec le compte root. Voulez-vous continuer ?"
trueRootCheckMsg1 Russian    = "Вам никогда не следует собирать пакеты под настоящим рутом. Договорились?"

-- This is for when the user decides to refrain from building afterall.
trueRootCheckMsg2 :: Language -> String
trueRootCheckMsg2 English    = "You’ve done the right thing."
trueRootCheckMsg2 Japanese   = "よしよし。"
trueRootCheckMsg2 Polish     = "Postąpiłeś słusznie."
trueRootCheckMsg2 Croatian   = "Učinili ste Ispravnu Stvar."
trueRootCheckMsg2 Swedish    = "Phew."
trueRootCheckMsg2 German     = "Eine weise Entscheidung."
trueRootCheckMsg2 Spanish    = "Has tomado la decision correcta."
trueRootCheckMsg2 Portuguese = "Ainda bem que tem juízo!"
trueRootCheckMsg2 French     = "C'est la bonne décision."
trueRootCheckMsg2 Russian    = "Вы выбрали православный путь."

installPackagesMsg1 :: Language -> String
installPackagesMsg1 English    = "Dependency checking failed for these reasons:"
installPackagesMsg1 Japanese   = "従属パッケージの確認は以下の理由で失敗した："
installPackagesMsg1 Polish     = "Sprawdzanie zależności nie powiodło się z następujących powodów:"
installPackagesMsg1 Croatian   = "Provjera zavisnosti nije uspjela iz sljedećih razloga:"
installPackagesMsg1 Swedish    = "Beroende-kollen misslyckades pga följande skäl:"
installPackagesMsg1 German     = "Abhängigkeitsüberprüfung schlug Fehl aus folgenden Gründen:"
installPackagesMsg1 Spanish    = "La comprobación de dependencias falló por los siguientes motivos:"
installPackagesMsg1 Portuguese = "Não foi possível checar as dependências pelas seguintes razões:"
installPackagesMsg1 French     = "La vérification des dépendances a faillie pour les raisons suivantes :"
installPackagesMsg1 Russian    = "Проверка зависимостей не удалась из-за:"

installPackagesMsg2 :: Language -> String
installPackagesMsg2 English    = "No valid packages specified."
installPackagesMsg2 Japanese   = "適当なパッケージを入力してください。"
installPackagesMsg2 Polish     = "Nie podano prawidłowych pakietów."
installPackagesMsg2 Croatian   = "Nije specificiran nijedan ispravan paket."
installPackagesMsg2 Swedish    = "Inga giltiga paket valda."
installPackagesMsg2 German     = "Keine gültigen Pakete angegeben."
installPackagesMsg2 Spanish    = "No se ha especificado ningún paquete válido."
installPackagesMsg2 Portuguese = "Nenhum pacote válido foi especificado."
installPackagesMsg2 French     = "Aucun paquet valide spécifié."
installPackagesMsg2 Russian    = "Валидные пакеты не указаны."

installPackagesMsg3 :: Language -> String
installPackagesMsg3 English    = "Continue?"
installPackagesMsg3 Japanese   = "続行？"
installPackagesMsg3 Polish     = "Kontynuować?"
installPackagesMsg3 Croatian   = "Nastavi?"
installPackagesMsg3 Swedish    = "Fortsätta?"
installPackagesMsg3 German     = "Fortsetzen?"
installPackagesMsg3 Spanish    = "¿Continuar?"
installPackagesMsg3 Portuguese = "Continuar?"
installPackagesMsg3 French     = "Continuer ?"
installPackagesMsg3 Russian    = "Продолжить?"

installPackagesMsg4 :: Language -> String
installPackagesMsg4 English    = "Installation manually aborted."
installPackagesMsg4 Japanese   = "続行は意図的に阻止された。"
installPackagesMsg4 Polish     = "Instalacja została przerwana przez użytkownika."
installPackagesMsg4 Croatian   = "Instalacija prekinuta od strane korisnika."
installPackagesMsg4 Swedish    = "Installationen avbröts manuellt."
installPackagesMsg4 German     = "Installation durch Benutzer abgebrochen."
installPackagesMsg4 Spanish    = "Instalación abortada manualmente."
installPackagesMsg4 Portuguese = "Instalação manual abortada."
installPackagesMsg4 French     = "Installation manuelle annulée."
installPackagesMsg4 Russian    = "Пользователь прервал установку."

installPackagesMsg5 :: Language -> String
installPackagesMsg5 English    = "Determining dependencies..."
installPackagesMsg5 Japanese   = "従属パッケージを確認中・・・"
installPackagesMsg5 Polish     = "Ustalanie zależności..."
installPackagesMsg5 Croatian   = "Određivanje zavisnosti..."
installPackagesMsg5 Swedish    = "Avgör beroenden..."
installPackagesMsg5 German     = "Bestimme Abhängigkeiten..."
installPackagesMsg5 Spanish    = "Determinando dependencias..."
installPackagesMsg5 Portuguese = "Determinando as dependências..."
installPackagesMsg5 French     = "Détermination des dépendances en cours…"
installPackagesMsg5 Russian    = "Определение зависимостей..."

installPackagesMsg6 :: Language -> String
installPackagesMsg6 English    = "Building failed."
installPackagesMsg6 Japanese   = "パッケージ作成は失敗した。"
installPackagesMsg6 Polish     = "Budowanie nie powiodło się."
installPackagesMsg6 Croatian   = "Izgradnja nije uspjela."
installPackagesMsg6 Swedish    = "Gick inte att bygga paket."
installPackagesMsg6 German     = "Bauen fehlgeschlagen."
installPackagesMsg6 Spanish    = "La construcción falló."
installPackagesMsg6 Portuguese = "Falha na compilação."
installPackagesMsg6 French     = "Construction ratée."
installPackagesMsg6 Russian    = "Сборка не удалась."

reportNonPackagesMsg1 :: Language -> String
reportNonPackagesMsg1 English    = "The following are not packages:"
reportNonPackagesMsg1 Japanese   = "下記はパッケージではない："
reportNonPackagesMsg1 Polish     = "To nie są pakiety:"
reportNonPackagesMsg1 Croatian   = "Ovo nisu paketi:"
reportNonPackagesMsg1 Swedish    = "Följande är inte paket:"
reportNonPackagesMsg1 German     = "Folgende sind keine Pakete:"
reportNonPackagesMsg1 Spanish    = "Los siguientes no son paquetes:"
reportNonPackagesMsg1 Portuguese = "Os seguintes não são pacotes:"
reportNonPackagesMsg1 French     = "Les éléments suivants ne sont pas des paquets:"
reportNonPackagesMsg1 Russian    = "Ниже указано то, что не является пакетами:"

reportIgnoredPackagesMsg1 :: Language -> String
reportIgnoredPackagesMsg1 English    = "The following packages will be ignored:"
reportIgnoredPackagesMsg1 Japanese   = "下記のパッケージは無視される："
reportIgnoredPackagesMsg1 Polish     = "Poniższe pakiety zostaną zignorowane:"
reportIgnoredPackagesMsg1 Croatian   = "Sljedeći paketi će biti ignorirani:"
reportIgnoredPackagesMsg1 Swedish    = "Följande paket kommer att ignoreras: "
reportIgnoredPackagesMsg1 German     = "Die folgenden Pakete werden ignoriert:"
reportIgnoredPackagesMsg1 Spanish    = "Los siguientes paquetes serán ignorados:"
reportIgnoredPackagesMsg1 Portuguese = "Os seguintes pacotes serão ignorados:"
reportIgnoredPackagesMsg1 French     = "Les paquets suivants seront ignorés :"
reportIgnoredPackagesMsg1 Russian    = "Следующие пакеты будут проигнорированы:"

reportPkgsToInstallMsg1 :: Language -> String
reportPkgsToInstallMsg1 English    = "Repository dependencies:"
reportPkgsToInstallMsg1 Japanese   = "Pacmanの従属パッケージ："
reportPkgsToInstallMsg1 Polish     = "Zależności z repozytoriów:"
reportPkgsToInstallMsg1 Croatian   = "Zavisnosti iz repozitorija:"
reportPkgsToInstallMsg1 Swedish    = "Beroenden ifrån lager:"
reportPkgsToInstallMsg1 German     = "Abhängigkeiten in den Paketquellen:"
reportPkgsToInstallMsg1 Spanish    = "Dependencias en el repositorio:"
reportPkgsToInstallMsg1 Portuguese = "Dependências no repositório:"
reportPkgsToInstallMsg1 French     = "Dépendances du dépôt:"
reportPkgsToInstallMsg1 Russian    = "Зависимости из репозитория:"

reportPkgsToInstallMsg2 :: Language -> String
reportPkgsToInstallMsg2 English    = "AUR dependencies:"
reportPkgsToInstallMsg2 Japanese   = "AURの従属パッケージ："
reportPkgsToInstallMsg2 Polish     = "Zależności z AUR:"
reportPkgsToInstallMsg2 Croatian   = "Zavisnosti iz AUR-a:"
reportPkgsToInstallMsg2 Swedish    = "Beroenden ifrån AUR:"
reportPkgsToInstallMsg2 German     = "Abhängigkeiten im AUR:"
reportPkgsToInstallMsg2 Spanish    = "Dependencias en AUR:"
reportPkgsToInstallMsg2 Portuguese = "Dependências no AUR:"
reportPkgsToInstallMsg2 French     = "Dépendances AUR :"
reportPkgsToInstallMsg2 Russian    = "Зависимости из AUR:"

reportPkgsToInstallMsg3 :: Language -> String
reportPkgsToInstallMsg3 English    = "Main AUR packages:"
reportPkgsToInstallMsg3 Japanese   = "主なAURパッケージ："
reportPkgsToInstallMsg3 Polish     = "Główne pakiety z AUR:"
reportPkgsToInstallMsg3 Croatian   = "Glavni AUR paketi:"
reportPkgsToInstallMsg3 Swedish    = "Huvudpaket ifrån AUR:"
reportPkgsToInstallMsg3 German     = "Hauptpaket aus dem AUR:"
reportPkgsToInstallMsg3 Spanish    = "Paquetes principales de AUR:"
reportPkgsToInstallMsg3 Portuguese = "Pacotes principais do AUR:"
reportPkgsToInstallMsg3 French     = "Principaux paquets AUR :"
reportPkgsToInstallMsg3 Russian    = "Главные пакеты из AUR:"

-- Needs translations.
reportPkgbuildDiffsMsg1 :: Language -> String -> String
reportPkgbuildDiffsMsg1 English  p = bt p ++ " has no stored PKGBUILD yet."
reportPkgbuildDiffsMsg1 Japanese p = bt p ++ "のPKGBUILDはまだ保存されていない。"
<<<<<<< HEAD
reportPkgbuildDiffsMsg1 Russian  p = "У " ++ bt p ++ " ещё нет сохраненного PKGBUILD."
=======
reportPkgbuildDiffsMsg1 Polish   p = bt p ++ " nie ma jeszcze przechowywanego pliku PKGBUILD."
>>>>>>> 82ea4bee
reportPkgbuildDiffsMsg1 _        p = bt p ++ " has no stored PKGBUILD yet."

reportPkgbuildDiffsMsg2 :: Language -> String -> String
reportPkgbuildDiffsMsg2 English  p = bt p ++ "'s PKGBUILD is up to date."
reportPkgbuildDiffsMsg2 Japanese p = bt p ++ "のPKGBUILDは最新。"
<<<<<<< HEAD
reportPkgbuildDiffsMsg2 Russian  p = "PKGBUILD " ++ bt p ++ " является новейшим."
reportPkgbuildDiffsMsg2 _        p = bt p ++ " PKGBUILD is up to date."
=======
reportPkgbuildDiffsMsg2 Polish   p = "PKGBUILD pakietu " ++ bt p ++ "jest aktualny."
reportPkgbuildDiffsMsg2 _        p = bt p ++ "'s PKGBUILD is up to date."
>>>>>>> 82ea4bee

reportPkgbuildDiffsMsg3 :: Language -> String -> String
reportPkgbuildDiffsMsg3 English  p = bt p ++ " PKGBUILD changes:"
reportPkgbuildDiffsMsg3 Japanese p = bt p ++ "のPKGBUILD変更報告："
<<<<<<< HEAD
reportPkgbuildDiffsMsg3 Russian  p = "Изменения, вносимые " ++ bt p ++ " PKGBUILD:"
=======
reportPkgbuildDiffsMsg3 Polish   p = "Zmiany w PKGBUILD dla " ++ bt p ++ ":"
>>>>>>> 82ea4bee
reportPkgbuildDiffsMsg3 _        p = bt p ++ " PKGBUILD changes:"

reportPkgsToUpgradeMsg1 :: Language -> String
reportPkgsToUpgradeMsg1 English    = "AUR Packages to upgrade:"
reportPkgsToUpgradeMsg1 Japanese   = "アップグレードするAURパッケージ："
reportPkgsToUpgradeMsg1 Polish     = "Pakiety z AUR do zaktualizowania:"
reportPkgsToUpgradeMsg1 Croatian   = "AUR paketi za nadograditi:"
reportPkgsToUpgradeMsg1 Swedish    = "AUR-paket att uppgradera:"
reportPkgsToUpgradeMsg1 German     = "Zu aktualisierendes AUR Paket:"
reportPkgsToUpgradeMsg1 Spanish    = "Paquetes de AUR a actualizar:"
reportPkgsToUpgradeMsg1 Portuguese = "Pacotes do AUR para atualizar:"
reportPkgsToUpgradeMsg1 French     = "Paquets AUR à mettre à jour :"
reportPkgsToUpgradeMsg1 Russian    = "Пакеты AUR, готовые для обновления:"

reportBadDowngradePkgsMsg1 :: Language -> String
reportBadDowngradePkgsMsg1 English    = "The following aren’t installed, and thus can’t be downgraded:"
reportBadDowngradePkgsMsg1 Japanese   = "このパッケージは最初からインストールしていないので、格下げはできない。"
reportBadDowngradePkgsMsg1 Polish     = "Poniższe pakeity nie są zainstalowane, i nie mogą być zainstalowane w starszej wersji:"
reportBadDowngradePkgsMsg1 Croatian   = "Sljedeći paketi nisu instalirani te se stoga ne mogu vratiti na stare verzije:"
reportBadDowngradePkgsMsg1 Swedish    = "Följande paket är inte installerade, och kan därför inte bli nergraderade:"
reportBadDowngradePkgsMsg1 German     = "Folgende Pakete sind nicht installiert und können daher nicht downgraded werden:"
reportBadDowngradePkgsMsg1 Spanish    = "Los siguientes paquetes no están instalados, por lo que no se pueden retornar a versiones antiguas:"
reportBadDowngradePkgsMsg1 Portuguese = "Os seguintes pacotes não estão instalados, logo não podem retornar a uma versão anterior:"
reportBadDowngradePkgsMsg1 French     = "Les paquets suivants ne sont pas installés ; ils ne peuvent être rétrogradés :"
reportBadDowngradePkgsMsg1 Russian    = "Следующие пакеты не установлены, а следовательно, не могут быть откачены к старой версии:"

upgradeAURPkgsMsg1 :: Language -> String
upgradeAURPkgsMsg1 English    = "Fetching package information..."
upgradeAURPkgsMsg1 Japanese   = "パッケージ情報をダウンロード中・・・"
upgradeAURPkgsMsg1 Polish     = "Pobieranie informacji o pakietach..."
upgradeAURPkgsMsg1 Croatian   = "Preuzimanje podataka o paketima..."
upgradeAURPkgsMsg1 Swedish    = "Hämtar paketinformation..."
upgradeAURPkgsMsg1 German     = "Rufe Paketinformationen ab..."
upgradeAURPkgsMsg1 Spanish    = "Obteniendo información de paquetes..."
upgradeAURPkgsMsg1 Portuguese = "Obtendo informação dos pacotes..."
upgradeAURPkgsMsg1 French     = "Obtention des informations des paquets en cours…"
upgradeAURPkgsMsg1 Russian    = "Сборка информации о пакетах..."

upgradeAURPkgsMsg2 :: Language -> String
upgradeAURPkgsMsg2 English    = "Comparing package versions..."
upgradeAURPkgsMsg2 Japanese   = "バージョンを比較中・・・"
upgradeAURPkgsMsg2 Polish     = "Porównywanie wersji pakietów..."
upgradeAURPkgsMsg2 Croatian   = "Uspoređivanje verzija paketa..."
upgradeAURPkgsMsg2 Swedish    = "Jämför paket-versioner..."
upgradeAURPkgsMsg2 German     = "Vergleiche Paketversionen..."
upgradeAURPkgsMsg2 Spanish    = "Comparando versiones de paquetes..."
upgradeAURPkgsMsg2 Portuguese = "Comparando versões dos pacotes..."
upgradeAURPkgsMsg2 French     = "Comparaison des versions des paquets en cours…"
upgradeAURPkgsMsg2 Russian    = "Сравнение версий пакетов..."

upgradeAURPkgsMsg3 :: Language -> String
upgradeAURPkgsMsg3 English    = "No AUR package upgrades necessary."
upgradeAURPkgsMsg3 Japanese   = "アップグレードは必要ない。"
upgradeAURPkgsMsg3 Polish     = "Nie jest wymagana aktualizacja pakietów z AUR."
upgradeAURPkgsMsg3 Croatian   = "Svi AUR paketi su ažurirani."
upgradeAURPkgsMsg3 Swedish    = "Inga AUR-paketsuppgraderingar behövs."
upgradeAURPkgsMsg3 German     = "Keine AUR Paketaktualisierungen notwendig."
upgradeAURPkgsMsg3 Spanish    = "No ha sido necesario actualizar paquetes de AUR."
upgradeAURPkgsMsg3 Portuguese = "Nenhum pacote do AUR precisa de atualização."
upgradeAURPkgsMsg3 French     = "Aucune mise à jour de paquets AUR n'est nécessaire."
upgradeAURPkgsMsg3 Russian    = "Обновление пакетов из AUR не требуется."

downloadTarballsMsg1 :: Language -> String -> String
downloadTarballsMsg1 English    p = "Downloading " ++ bt p ++ " source tarball..."
downloadTarballsMsg1 Japanese   p = bt p ++ "のソースコードのターボールをダウンロード中・・・"
downloadTarballsMsg1 Polish     p = "Pobieranie paczki źródłowej " ++ bt p ++ "..."
downloadTarballsMsg1 Croatian   p = "Preuzimanje izvornog paketa (tarball) " ++ bt p ++ "..."
downloadTarballsMsg1 Swedish    p = "Laddar ner " ++ bt p ++ " källkodspaket (tarball)..."
downloadTarballsMsg1 German     p = "Lade Quelltext von " ++ bt p ++ " (tarball)..."
downloadTarballsMsg1 Spanish    p = "Descargando los fuentes comprimidos (tarball) de " ++ bt p ++ " ..."
downloadTarballsMsg1 Portuguese p = "Baixando os fontes (tarball) de " ++ bt p ++ " ..."
downloadTarballsMsg1 French     p = "Téléchargement de l'archive de " ++ bt p ++ " en cours…"
downloadTarballsMsg1 Russian    p = "Загрузка исходного архива " ++ bt p ++ "..."

displayPkgbuildMsg1 :: Language -> String -> String
displayPkgbuildMsg1 English    pkg = bt pkg ++ " does not exist."
displayPkgbuildMsg1 Japanese   pkg = bt pkg ++ "は存在しない。"
displayPkgbuildMsg1 Polish     pkg = bt pkg ++ " nie istnieje."
displayPkgbuildMsg1 Croatian   pkg = bt pkg ++ " ne postoji."
displayPkgbuildMsg1 Swedish    pkg = bt pkg ++ " finns inte."
displayPkgbuildMsg1 German     pkg = bt pkg ++ " existiert nicht."
displayPkgbuildMsg1 Spanish    pkg = bt pkg ++ " no existe."
displayPkgbuildMsg1 Portuguese pkg = bt pkg ++ " não existe."
displayPkgbuildMsg1 French     pkg = bt pkg ++ "n'existe pas."
displayPkgbuildMsg1 Russian    pkg = bt pkg ++ " не существует."

removeMakeDepsAfterMsg1 :: Language -> String
removeMakeDepsAfterMsg1 English    = "Removing unneeded make dependencies..."
removeMakeDepsAfterMsg1 Japanese   = "あと片付け。必要ないパッケージを削除："
removeMakeDepsAfterMsg1 Polish     = "Usuwanie niepotrzebnych zależności potrzebnych do budowy..."
removeMakeDepsAfterMsg1 Croatian   = "Uklanjanje nepotrebnih zavisnosti vezanih uz izgradnju..."
removeMakeDepsAfterMsg1 Swedish    = "Tar bort obehövda beroenden för `make`..."
removeMakeDepsAfterMsg1 German     = "Entferne nicht mehr benötigte make Abhängigkeiten..."
removeMakeDepsAfterMsg1 Spanish    = "Removiendo dependencias make innecesarias..."
removeMakeDepsAfterMsg1 Portuguese = "Removendo dependências `make` desnecessárias..."
removeMakeDepsAfterMsg1 French     = "Suppression des dépendances inutiles…"
removeMakeDepsAfterMsg1 Russian    = "Удаление ненужных зависимостей make..."

getDowngradeChoiceMsg1 :: Language -> String -> String
getDowngradeChoiceMsg1 English    p = "What version of " ++ bt p ++ " do you want?"
getDowngradeChoiceMsg1 Japanese   p = bt p ++ "はどのバージョンにする？"
getDowngradeChoiceMsg1 Polish     p = "Którą wersję pakietu " ++ bt p ++ " zainstalować?"
getDowngradeChoiceMsg1 Croatian   p = "Koju verziju paketa " ++ bt p ++ " želite?"
getDowngradeChoiceMsg1 Swedish    p = "Vilken version av " ++ bt p ++ " vill du ha?"
getDowngradeChoiceMsg1 German     p = "Welche Version von " ++ bt p ++ " möchten Sie haben?"
getDowngradeChoiceMsg1 Spanish    p = "¿Qué versión de " ++ bt p ++ " quieres?"
getDowngradeChoiceMsg1 Portuguese p = "Qual versão de " ++ bt p ++ " deseja?"
getDowngradeChoiceMsg1 French     p = "Quelle version de " ++ bt p ++ " voulez-vous ?"
getDowngradeChoiceMsg1 Russian    p = "Какую версию " ++ bt p ++ " вы хотите?"

backupCacheMsg1 :: Language -> String
backupCacheMsg1 English    = "No backup location given."
backupCacheMsg1 Japanese   = "バックアップ先を入力してください。"
backupCacheMsg1 Polish     = "Nie podano lokalizacji kopii zapasowych."
backupCacheMsg1 Croatian   = "Lokacija sigurnosne kopije nije specifirana."
backupCacheMsg1 Swedish    = "Ingen backup-plats specifierad."
backupCacheMsg1 German     = "Kein Sicherungsort angegeben."
backupCacheMsg1 Spanish    = "No se ha especificado localización para la copia de seguridad."
backupCacheMsg1 Portuguese = "Ainda não disse onde quer guardar o backup..."
backupCacheMsg1 French     = "Aucun lieu pour les copies de sauvegardes n'est spécifié."
backupCacheMsg1 Russian    = "Не указан путь к бэкапу."

backupCacheMsg2 :: Language -> String
backupCacheMsg2 English    = "You must be root to backup the cache."
backupCacheMsg2 Japanese   = "rootじゃないとバックアップはできない。"
backupCacheMsg2 Polish     = "Musisz być rootem, by zrobić kopię zapasową pamięci podręcznej."
backupCacheMsg2 Croatian   = "Za stvaranje sigurnosne kopije skladišta potrebne su root ovlasti."
backupCacheMsg2 Swedish    = "Du måste vara root för att ta backup på cache-filer."
backupCacheMsg2 German     = "Sie müssen root sein um den Cache zu sichern."
backupCacheMsg2 Spanish    = "Debes ser root para hacer una copia de seguridad de la caché."
backupCacheMsg2 Portuguese = "Precisa ser root para fazer um backup do cache."
backupCacheMsg2 French     = "Vous devez être `root` pour faire une copie de sauvegarde du cache."
backupCacheMsg2 Russian    = "Чтобы создать бэкап кэша, вы должны быть рутом"

backupCacheMsg3 :: Language -> String
backupCacheMsg3 English    = "The backup location does not exist."
backupCacheMsg3 Japanese   = "バックアップ先は存在しない。"
backupCacheMsg3 Polish     = "Lokalizacja kopii zapasowych nie istnieje."
backupCacheMsg3 Croatian   = "Lokacija sigurnosne kopije ne postoji."
backupCacheMsg3 Swedish    = "Specifierad backup-plats finns inte."
backupCacheMsg3 German     = "Der Sicherungsort existiert nicht."
backupCacheMsg3 Spanish    = "La localización para copia de seguridad no existe."
backupCacheMsg3 Portuguese = "O caminho indicado para o backup não existe."
backupCacheMsg3 French     = "Le lieu des copies de sauvegarde spécifié n'existe pas."
backupCacheMsg3 Russian    = "Путь к бэкапу не существует."

backupCacheMsg4 :: Language -> String -> String
backupCacheMsg4 English    dir = "Backing up cache to " ++ bt dir
backupCacheMsg4 Japanese   dir = "キャッシュのバックアップ先：" ++ bt dir
backupCacheMsg4 Polish     dir = "Tworzenie kopii zapasowej pamięci podręcznej w " ++ bt dir
backupCacheMsg4 Croatian   dir = "Stvaram sigurnosnu kopiju u " ++ bt dir
backupCacheMsg4 Swedish    dir = "Tar backup på cache-filer till " ++ bt dir
backupCacheMsg4 German     dir = "Sichere Cache in " ++ bt dir
backupCacheMsg4 Spanish    dir = "Haciendo una copia de seguridad de la caché en " ++ bt dir
backupCacheMsg4 Portuguese dir = "Backup do cache sendo feito em " ++ bt dir
backupCacheMsg4 French     dir = "Copie de sauvegarde dans " ++ bt dir ++ "."
backupCacheMsg4 Russian    dir = "Бэкап создается в директории " ++ bt dir

backupCacheMsg5 :: Language -> Int -> String
backupCacheMsg5 English    n = "Package files to backup: " ++ bt (show n)
backupCacheMsg5 Japanese   n = "パッケージのファイル数：" ++ bt (show n)
backupCacheMsg5 Polish     n = "Pliki będące częścią kopii zapasowej: " ++ bt (show n)
backupCacheMsg5 Croatian   n = "Datoteke koje su dio sigurnosne kopije: " ++ bt (show n)
backupCacheMsg5 Swedish    n = "Paket-filer att ta backup på: " ++ bt (show n)
backupCacheMsg5 German     n = "Zu sichernde Paketdateien: " ++ bt (show n)
backupCacheMsg5 Spanish    n = "Ficheros de paquetes de los que se hará copia de seguridad: " ++ bt (show n)
backupCacheMsg5 Portuguese n = "Arquivos de pacotes para backup: " ++ bt (show n)
backupCacheMsg5 French     n = "Copie de sauvegarde des fichiers de paquets suivants : " ++ bt (show n)
backupCacheMsg5 Russian    n = "Упакуйте файлы для бэкапа: " ++ bt (show n)

backupCacheMsg6 :: Language -> String
backupCacheMsg6 English    = "Proceed with backup?"
backupCacheMsg6 Japanese   = "バックアップを実行する？"
backupCacheMsg6 Polish     = "Kontynuować tworzenie kopii zapasowej?"
backupCacheMsg6 Croatian   = "Nastavi sa stvaranjem sigurnosne kopije?"
backupCacheMsg6 Swedish    = "Fortsätt med backup?"
backupCacheMsg6 German     = "Sicherung fortsetzen?"
backupCacheMsg6 Spanish    = "¿Proceder con la copia de seguridad?"
backupCacheMsg6 Portuguese = "Proceder com o backup?"
backupCacheMsg6 French     = "Procéder à la copie de sauvegarde ?"
backupCacheMsg6 Russian    = "Продолжить создание бэкапа?"

backupCacheMsg7 :: Language -> String
backupCacheMsg7 English    = "Backup manually aborted."
backupCacheMsg7 Japanese   = "バックアップは意図的に阻止された。"
backupCacheMsg7 Polish     = "Tworzenie kopii zapasowej zostało przerwane przez użytkownika."
backupCacheMsg7 Croatian   = "Stvaranje sigurnosne kopije prekinuto od strane korisnika."
backupCacheMsg7 Swedish    = "Backup avbröts manuellt."
backupCacheMsg7 German     = "Backup durch Benutzer abgebrochen."
backupCacheMsg7 Spanish    = "Copia de seguridad abortada manualmente."
backupCacheMsg7 Portuguese = "Backup manualmente abortado."
backupCacheMsg7 French     = "Copie de sauvegarde manuelle annulée."
backupCacheMsg7 Russian    = "Создание бэкапа прервано пользователем."

backupCacheMsg8 :: Language -> String
backupCacheMsg8 English    = "Backing up. This may take a few minutes..."
backupCacheMsg8 Japanese   = "バックアップ中。数分かかるかもしれない。"
backupCacheMsg8 Polish     = "Tworzenie kopii zapasowej. To może potrwać kilka minut..."
backupCacheMsg8 Croatian   = "Stvaranje sigurnosne kopije. Ovo može potrajati nekoliko minuta..."
backupCacheMsg8 Swedish    = "Tar backup. Det här kan ta ett tag..."
backupCacheMsg8 German     = "Sichere. Dies kann ein paar Minuten dauern..."
backupCacheMsg8 Spanish    = "Haciendo copia de seguridad. Esto puede tardar unos minutos..."
backupCacheMsg8 Portuguese = "Efetuando backup. Isso pode levar alguns minutos..."
backupCacheMsg8 French     = "Copie de sauvegarde en cours. Ceci peut prendre quelques minutes…"
backupCacheMsg8 Russian    = "Создается бэкап. Это может занять пару минут..."

copyAndNotifyMsg1 :: Language -> Int -> String
copyAndNotifyMsg1 English    n = "Copying #[" ++ cyan (show n) ++ "]"
copyAndNotifyMsg1 Japanese   n = "#[" ++ cyan (show n) ++"]をコピー中・・・"
copyAndNotifyMsg1 Polish     n = "Kopiowanie #[" ++ cyan (show n) ++ "]"
copyAndNotifyMsg1 Croatian   n = "Kopiranje #[" ++ cyan (show n) ++ "]"
copyAndNotifyMsg1 Swedish    n = "Kopierar #[" ++ cyan (show n) ++ "]"
copyAndNotifyMsg1 German     n = "Kopiere #[" ++ cyan (show n) ++ "]"
copyAndNotifyMsg1 Spanish    n = "Copiando #[" ++ cyan (show n) ++ "]"
copyAndNotifyMsg1 Portuguese n = "Copiando #[" ++ cyan (show n) ++ "]"
copyAndNotifyMsg1 French     n = "Copie de #[" ++ cyan (show n) ++ "]"
copyAndNotifyMsg1 Russian    n = "Копируется #[" ++ cyan (show n) ++ "]"

preCleanCacheMsg1 :: Language -> String -> String
preCleanCacheMsg1 English    n = bt n ++ " is not a number."
preCleanCacheMsg1 Japanese   n = bt n ++ "は数字はない。"
preCleanCacheMsg1 Polish     n = bt n ++ " nie jest liczbą."
preCleanCacheMsg1 Croatian   n = bt n ++ " nije broj. "
preCleanCacheMsg1 Swedish    n = bt n ++ " är inte ett nummer."
preCleanCacheMsg1 German     n = bt n ++ " ist keine Nummer."
preCleanCacheMsg1 Spanish    n = bt n ++ " no es un número."
preCleanCacheMsg1 Portuguese n = bt n ++ " não é um número."
preCleanCacheMsg1 French     n = bt n ++ " n'est pas un nombre."
preCleanCacheMsg1 Russian    n = bt n ++ " не является числом."

cleanCacheMsg1 :: Language -> String
cleanCacheMsg1 English    = "Invalid number given."
cleanCacheMsg1 Japanese   = "入力の数字は適切ではない。"
cleanCacheMsg1 Polish     = "Nieprawidłowa liczba."
cleanCacheMsg1 Croatian   = "Pogrešan broj."
cleanCacheMsg1 Swedish    = "Ogiltigt nummer specifierat."
cleanCacheMsg1 German     = "Ungültige Nummer gegeben."
cleanCacheMsg1 Spanish    = "Número inválido."
cleanCacheMsg1 Portuguese = "Número inválido."
cleanCacheMsg1 French     = "Nombre invalide."
cleanCacheMsg1 Russian    = "Дано невалидное число."

cleanCacheMsg2 :: Language -> String
cleanCacheMsg2 English    = "This will delete the ENTIRE package cache."
cleanCacheMsg2 Japanese   = "パッケージ・キャッシュは完全に削除される。"
cleanCacheMsg2 Polish     = "To usunie WSZYSTKIE pakiety z pamięci podręcznej."
cleanCacheMsg2 Croatian   = "Ovo će izbrisati CIJELO skladište paketa."
cleanCacheMsg2 Swedish    = "Detta kommer ta bort HELA paket-cachen."
cleanCacheMsg2 German     = "Das wird den GESAMTEN Paketcache leeren."
cleanCacheMsg2 Spanish    = "Esto eliminará POR COMPLETO la caché de paquetes."
cleanCacheMsg2 Portuguese = "Isso eliminara TODOS OS PACOTES do cache."
cleanCacheMsg2 French     = "Ceci va COMPLÉTEMENT supprimer le cache des paquets."
cleanCacheMsg2 Russian    = "Это действие ВСЕЦЕЛО уничтожит кэш пакетов."

cleanCacheMsg3 :: Language -> Int -> String
cleanCacheMsg3 English    n = bt (show n) ++ " of each package file will be kept."
cleanCacheMsg3 Japanese   n = "パッケージ・ファイルは" ++ bt (show n) ++ "個保存される。"
cleanCacheMsg3 Polish     n = bt (show n) ++ " wersji każdego pakietu zostanie zachowane."
cleanCacheMsg3 Croatian   n = bt (show n) ++ " zadnjih verzija svakog paketa će biti zadržano."
cleanCacheMsg3 Swedish    n = bt (show n) ++ " av varje paketfil kommer att sparas."
cleanCacheMsg3 German     n = bt (show n) ++ " jeder Paketdatei wird behalten."
cleanCacheMsg3 Spanish    n = bt (show n) ++ " ficheros de cada paquete se mantendrán."
cleanCacheMsg3 Portuguese n = bt (show n) ++ " arquivos de cada pacote serão mantidos."
cleanCacheMsg3 French     n = bt (show n) ++ " fichiers de chaque paquet sera conservé."
cleanCacheMsg3 Russian    n = bt (show n) ++ " версии каждого пакета будут нетронуты."

cleanCacheMsg4 :: Language -> String
cleanCacheMsg4 English    = "The rest will be deleted. Okay?"
cleanCacheMsg4 Japanese   = "残りは全部削除される。承知する？"
cleanCacheMsg4 Polish     = "Wszystko inne zostanie usunięte. Na pewno?"
cleanCacheMsg4 Croatian   =  "Ostali paketi će biti izbrisani iz skladišta. Jeste li sigurni?"
cleanCacheMsg4 Swedish    = "Resten kommer att tas bort. Är det OK?"
cleanCacheMsg4 German     = "Der Rest wird gelöscht. Ist das OK?"
cleanCacheMsg4 Spanish    = "El resto se eliminará. ¿OK?"
cleanCacheMsg4 Portuguese = "O resto será deletado. OK?"
cleanCacheMsg4 French     = "Le reste sera supprimé. Êtes-vous d'accord ?"
cleanCacheMsg4 Russian    = "Всё остальное будет удалено. Годится?"

cleanCacheMsg5 :: Language -> String
cleanCacheMsg5 English    = "Cache cleaning manually aborted."
cleanCacheMsg5 Japanese   = "削除の続行は意図的に阻止された。"
cleanCacheMsg5 Polish     = "Czyszczenie pamięci podręcznej zostało przerwane przez użytkownika."
cleanCacheMsg5 Croatian   = "Čišćenje skladišta paketa prekinuto od strane korisnika."
cleanCacheMsg5 Swedish    = "Cache-rensning avbröts manuellt."
cleanCacheMsg5 German     = "Säubern des Caches durch Benutzer abgebrochen."
cleanCacheMsg5 Spanish    = "Limpieza de la caché abortada manualmente."
cleanCacheMsg5 Portuguese = "Limpeza do cache abortada manualmente."
cleanCacheMsg5 French     = "Le nettoyage du cache a été arrêté manuellement."
cleanCacheMsg5 Russian    = "Очистка кэша прервана пользователем."

cleanCacheMsg6 :: Language -> String
cleanCacheMsg6 English    = "Cleaning package cache..."
cleanCacheMsg6 Japanese   = "パッケージ・キャッシュを掃除中・・・"
cleanCacheMsg6 Polish     = "Czyszczenie pamięci podręcznej..."
cleanCacheMsg6 Croatian   = "Čišćenje skladišta paketa..."
cleanCacheMsg6 Swedish    = "Rensar paket-cache..."
cleanCacheMsg6 German     = "Säubere Paketcache..."
cleanCacheMsg6 Spanish    = "Limpiando la caché de paquetes..."
cleanCacheMsg6 Portuguese = "Limpando cache de pacotes..."
cleanCacheMsg6 French     = "Nettoyage du cache des paquets…"
cleanCacheMsg6 Russian    = "Очистка кэша пакета..."

-- TODO: Fix this manual alignment garbage!
logLookUpMsg1 :: Language -> String -> String
logLookUpMsg1 English    p = yellow "Package"     ++ "        : " ++ p
logLookUpMsg1 Japanese   p = yellow "パッケージ"  ++ "　　　　　：" ++ p
logLookUpMsg1 Polish     p = yellow "Pakiet"      ++ "        : " ++ p
logLookUpMsg1 Croatian   p = yellow "Paket"       ++ "        : " ++ p
logLookUpMsg1 Swedish    p = yellow "Paket"       ++ "        : " ++ p
logLookUpMsg1 German     p = yellow "Paket"       ++ "        : " ++ p
logLookUpMsg1 Spanish    p = yellow "Paquete"     ++ "        : " ++ p
logLookUpMsg1 Portuguese p = yellow "Pacote"      ++ "        : " ++ p
logLookUpMsg1 French     p = yellow "Paquet"      ++ "        : " ++ p
logLookUpMsg1 Russian    p = yellow "Пакет"       ++ "        : " ++ p

logLookUpMsg2 :: Language -> String -> String
logLookUpMsg2 English    d = yellow "First Install"        ++ "  : " ++ d
logLookUpMsg2 Japanese   d = yellow "初インストール"       ++ "　　　：" ++ d
logLookUpMsg2 Polish     d = yellow "Pierwsza instalacja"  ++ "  : " ++ d
logLookUpMsg2 Croatian   d = yellow "Prva instalacija"     ++ "  : " ++ d
logLookUpMsg2 Swedish    d = yellow "Första installation"  ++ "  : " ++ d
logLookUpMsg2 German     d = yellow "Erste Installation"   ++ "  : " ++ d
logLookUpMsg2 Spanish    d = yellow "Primera instalación"  ++ "  : " ++ d
logLookUpMsg2 Portuguese d = yellow "Primeira instalação"  ++ "  : " ++ d
logLookUpMsg2 French     d = yellow "Première installation " ++ "  : " ++ d
logLookUpMsg2 Russian    d = yellow "Первая установка"   ++ "  : " ++ d

logLookUpMsg3 :: Language -> Int -> String
logLookUpMsg3 English    upgrades = yellow "Upgrades"           ++ "       : " ++ show upgrades
logLookUpMsg3 Japanese   upgrades = yellow "アップグレード回数" ++ "　："      ++ show upgrades
logLookUpMsg3 Polish     upgrades = yellow "Aktualizacje"       ++ "   : "     ++ show upgrades
logLookUpMsg3 Croatian   upgrades = yellow "Nadogradnje"        ++ "   : "     ++ show upgrades
logLookUpMsg3 Swedish    upgrades = yellow "Uppgraderingar"     ++ "   : "     ++ show upgrades
logLookUpMsg3 German     upgrades = yellow "Aktualisierungen"   ++ " : "       ++ show upgrades
logLookUpMsg3 Spanish    upgrades = yellow "Actualizaciones "   ++ "       : " ++ show upgrades
logLookUpMsg3 Portuguese upgrades = yellow "Atualizações"       ++ "       : " ++ show upgrades
logLookUpMsg3 French     upgrades = yellow "Mises à jours :" ++ "       : "    ++ show upgrades    
logLookUpMsg3 Russian    upgrades = yellow "Обновления"         ++ "  : "      ++ show upgrades

logLookUpMsg4 :: Language -> String
logLookUpMsg4 English    = yellow "Recent Actions"     ++ " :"
logLookUpMsg4 Japanese   = yellow "近況"               ++ "　　　　　　　　："
logLookUpMsg4 Polish     = yellow "Ostatnie akcje"     ++ " :"
logLookUpMsg4 Croatian   = yellow "Nedavne radnje"     ++ " :"
logLookUpMsg4 Swedish    = yellow "Nyliga händelser"   ++ " :"
logLookUpMsg4 German     = yellow "Letzte Aktionen"    ++ " :"
logLookUpMsg4 Spanish    = yellow "Acciones Recientes" ++ " :"
logLookUpMsg4 Portuguese = yellow "Ações Recentes"     ++ " :"
logLookUpMsg4 French     = yellow "Actions récentes"   ++ " :"
logLookUpMsg4 Russian    = yellow "Недавние действия"  ++ " :"

reportNotInLogMsg1 :: Language -> String
reportNotInLogMsg1 English    = "These have not appeared in the log file:"
reportNotInLogMsg1 Japanese   = "logファイルには出ていない："
reportNotInLogMsg1 Polish     = "Tych pakietów nie ma w dzienniku:"
reportNotInLogMsg1 Croatian   = "Ovih paketa nema u dnevniku:"
reportNotInLogMsg1 Swedish    = "Dessa har inte framkommit i loggfiler:"
reportNotInLogMsg1 German     = "Diese sind nicht in der Logdatei aufgetaucht:"
reportNotInLogMsg1 Spanish    = "Estos no aparecen en el fichero log:"
reportNotInLogMsg1 Portuguese = "Os seguintes não apareceram no log de arquivo:"
reportNotInLogMsg1 French     = "Ceci n'apparaît pas des les journaux (log) :"
reportNotInLogMsg1 Russian    = "Следующих пакетов нет в лог-файле:"

manpageMsg :: Language -> String
manpageMsg English    = "See the aura man page for aura option details."
manpageMsg Japanese   = "選択肢の詳しいことは、auraのman pageまで。"
manpageMsg Polish     = "W podręczniku man dla aura znajduje się więcej informacji o opcjach."
manpageMsg Croatian   = "Pogledajte Aura man stranicu za detalje o opcijama."
manpageMsg Swedish    = "Hänvisa till auras `man`-sida för detaljerade alternativ."
manpageMsg German     = "Lesen Sie die aura man-Seite für Details zu aura Optionen."
manpageMsg Spanish    = "Lee la página de manual de aura para detalles sobre las opciones."
manpageMsg Portuguese = "Leia a man page do aura para mais detalhes sobre as opções"
manpageMsg French     = "Voir le manuel d'Aura (`man aura`) pour le détail des options."
manpageMsg Russian    = "Чтобы узнать подробное описание опций aura, см. мануал."

displayOutputLanguagesMsg1 :: Language -> String
displayOutputLanguagesMsg1 English    = "The following languages are available:"
displayOutputLanguagesMsg1 Japanese   = "auraは下記の言語に対応している："
displayOutputLanguagesMsg1 Polish     = "Następujące języki są dostępne:"
displayOutputLanguagesMsg1 Croatian   = "Dostupni su sljedeći jezici:"
displayOutputLanguagesMsg1 Swedish    = "Följande språk är tillängliga:"
displayOutputLanguagesMsg1 German     = "Die folgenden Sprachen sind verfügbar:"
displayOutputLanguagesMsg1 Spanish    = "Los siguientes idiomas están disponibles:"
displayOutputLanguagesMsg1 Portuguese = "Os seguintes idiomas estão disponíveis:"
displayOutputLanguagesMsg1 French     = "Les langues suivantes sont disponibles :"
displayOutputLanguagesMsg1 Russian    = "Доступны следующие языки:"

----------------------
-- AuraFlags functions
----------------------
inheritedOperTitle :: Language -> String
inheritedOperTitle English     = "Inherited Pacman Operations"
inheritedOperTitle Japanese    = "Pacmanからの引継選択肢"
inheritedOperTitle Polish      = "Operacje z Pacmana"
inheritedOperTitle Croatian    = "Pacman operacije"
inheritedOperTitle Swedish     = "Ärvda pacman-operationer"
inheritedOperTitle German      = "Von Pacman geerbte Operationen"
inheritedOperTitle Spanish     = "Operaciones Heredadas de Pacman"
inheritedOperTitle Portuguese  = "Operações herdadas do Pacman"
inheritedOperTitle French      = "Opérations héritées de Pacman"
inheritedOperTitle Russian     = "Позаимствованные из pacman действия"

auraOperTitle :: Language -> String
auraOperTitle English    = "Aura Only Operations:"
auraOperTitle Japanese   = "Auraだけの選択肢："
auraOperTitle Polish     = "Operacje Aury:"
auraOperTitle Croatian   = "Aura operacije:"
auraOperTitle Swedish    = "Aura-specifika operationer:"
auraOperTitle German     = "Aura-spezifische Operationen:"
auraOperTitle Spanish    = "Operaciones Exclusivas de Aura:"
auraOperTitle Portuguese = "Operações exclusivas do Aura:"
auraOperTitle French     = "Opérations propres à Aura :"
auraOperTitle Russian    = "Специфичные для aura действия:"

aurSy :: Language -> String
aurSy English    = green "Perform actions involving the [A]UR.\n" ++ "Default action installs from the AUR."
aurSy Japanese   = green "[A]URに関連する処理\n" ++ "デフォルトでAURからインストール"
aurSy Polish     = green "Wykonuje akcje związane z [A]UR.\n" ++ "Domyślnie instaluje pakiety z AUR."
aurSy Croatian   = green "Izvršava radnje vezane uz [A]UR.\n" ++ "Prešutna (default) radnja je instaliranje paketa iz AUR-a."
aurSy Swedish    = green "Utför åtgärder involverandes [A]UR.\n" ++ "Standard-åtgärd installerar ifrån AUR."
aurSy German     = green "Führe Aktionen aus die das [A]UR betreffen.\n" ++ "Standardaktion installiert aus dem AUR."
aurSy Spanish    = green "Realizar acciones relacionadas con el [A]UR.\n" ++ "La acción por defecto es instalar desde AUR."
aurSy Portuguese = green "Realizar ações envolvendo o [A]UR.\n" ++ "Ação padrão instala do AUR."
aurSy French     = green "Actions impliquant [A]UR.\n" ++ "Par default, installe depuis AUR."
aurSy Russian    = green "Совершить действия с участием [A]UR.\n" ++ "Действие по умолчанию устанавливает из AUR."

-- Any way for the Spanish line to be shorter?
downG :: Language -> String
downG English    = red "Perform actions involving the package [C]ache.\n" ++ "Default action downgrades given packages."
downG Japanese   = red "キャッシュに関連する処理\n" ++ "デフォルトでパッケージをダウングレード"
downG Polish     = red "Wykonuje akcje związane z pamięcią podręczną ([C]ache) pakietów.\n" ++ "Domyślnie instaluje starsze wersje podanych pakietów."
downG Croatian   = red "Izvršava radnje vezane uz skladište ([C]ache) paketa.\n" ++ "Prešutna (default) radnja je vraćanje paketa na prijašnju verziju."
downG Swedish    = red "Utför åtgärder involverandes paket-[C]ache.\n" ++ "Standard-åtgärd nergraderar valda paket."
downG German     = red "Führe Aktionen aus die den Paket[C]ache betreffen.\n" ++ "Standardaktion downgradet gegebene Pakete."
downG Spanish    = red "Realizar acciones relacionadas con la [C]aché.\n" ++ "La acción por defecto es retornar a versiones antiguas de los paquetes especificados."
downG Portuguese = red "Realiza ações relacionadas ao [C]ache.\n" ++ "Ação padrão retorna os pacotes informados às suas versões anteriores."
downG French     = red "Actions impliquant le [C]ache des paquets.\n" ++ "Par default, rétrograde les paquets spécifiés."
downG Russian    = red "Совершить действия с участием кэша пакета ([C]ache).\n" ++ "Действие по умолчанию откатывает данные пакеты к старым версиям."

viewL :: Language -> String
viewL English    = cyan "Perform actions involving the pacman [L]ogfile.\n" ++ "Default action opens the log for read-only viewing."
viewL Japanese   = cyan "[L]ogfileに関連する処理\n" ++ "デフォルトでlogfileを閲覧用に開く"
viewL Polish     = cyan "Wykonuje akcje związane z dziennikiem ([L]ogiem) pacmana.\n" ++ "Domyślnie otwiera log w trybie tylko do odczytu."
viewL Croatian   = cyan "Izvršavanje radnje vezane uz pacman dnevnik ([L]ogfile).\n" ++ "Prešutna (default) radnja je ispis dnevnika."
viewL Swedish    = cyan "Utför åtgärder involverandes pacmans [L]ogfil.\n" ++ "Standard-åtgärd öppnar loggen med read-only-attribut."
viewL German     = cyan "Führe Aktionen aus die die Pacman [L]ogdatei betreffen.\n" ++ "Standardaktion öffnet den Log (nur Lesen)"
viewL Spanish    = cyan "Realizar acciones relacionadas con el fichero [L]og de pacman.\n" ++ "La acción por defecto es abrir el log en modo sólo lectura."
viewL Portuguese = cyan "Realiza ações relacionadas ao [L]ogfile do Pacman.\n" ++ "Ação padrão abre o arquivo de log apenas para leitura."
viewL French     = cyan "Actions impliquant le [L]ogfile (journal) de Pacman.\n" ++ "Par default, ouvre le journal en lecture seule."
viewL Russian    = cyan "Совершить действия с участием [L]og-файлов pacman.\n" ++ "Действие по умолчанию открывает лог для просмотра в режиме для чтения."

orpha :: Language -> String
orpha English    = blue "Perform actions involving [O]rphan packages.\n" ++ "Default action lists all orphan packages."
orpha Japanese   = blue "必要とされていない従属パッケージに関する処理\n" ++ "デフォルトでその従属パッケージの名前を出力"
orpha Polish     = blue "Wykonuje akcje związane z [O]sieroconymi pakietami.\n" ++ "Domyślnie wyświetla wszystkie osierocone pakiety."
orpha Croatian   = blue "Izvršava radnje vezane uz pakete bez roditelja ([O]rphan).\n" ++ "Prešutna (default) radnja je izlistavanje paketa bez roditelja."
orpha Swedish    = blue "Utför åtgärder involverandes [O]rphan-paket.\n" ++ "Standard-åtgärd listar alla orphan-paket."
orpha German     = blue "Führe Aktionen aus die verwaiste ([O]rphans) Pakete betreffen.\n" ++ "Standardaktion listet alle verwaisten Pakete auf."
orpha Spanish    = blue "Realizar acciones relacionadas con paquetes huérfanos ([O]rphan).\n" ++ "La acción por defecto es listar todos los paquetes huérfanos."
orpha Portuguese = blue "Realiza ações com pacotes [O]rfãos.\n" ++ "Ação padrão lista todos os pactes orfãos."
orpha French     = blue "Actions impliquant les paquets [O]rphelins.\n" ++ "Par default, liste l'ensemble des paquets orphelins."
orpha Russian    = blue "Совершить действия с участием [O]сиротевших пакетов.\n" ++ "Действие по умолчанию берёт в расчёт все осиротевшие пакеты."

--------------------------
-- AurConnection functions
--------------------------
infoFields :: Language -> [String]
infoFields = map bForeground . infoFields'

infoFields' :: Language -> [String]
infoFields' English    = [ "Repository","Name","Version","AUR Status","Project URL","AUR URL","License", "Votes","Description" ]
infoFields' Japanese   = [ "リポジトリ","名前","バージョン","パッケージ状態","プロジェクト","パッケージページ","ライセンス","投票数","概要" ]
infoFields' Polish     = [ "Repository","Nazwa","Wersja","Status w AUR","URL Projektu","URL w AUR","Licencja","Głosy","Opis" ]
infoFields' Croatian   = [ "Repository","Ime","Verzija","AUR Stanje","URL Projekta","AUR URL","Licenca","Glasovi","Opis" ]
infoFields' Swedish    = [ "Repository","Namn","Version","AUR Status","Projekt URL","AUR URL","Licens","Röster","Beskrivning" ]
infoFields' German     = [ "Repository","Name","Version","AUR Status","Projekt URL","AUR URL","Lizenz","Stimmen","Beschreibung" ]
infoFields' Spanish    = [ "Repository","Nombre","Versión","Estado en AUR","URL del proyecto","URL en AUR","Licencia", "Votos","Descripción" ]
infoFields' Portuguese = [ "Repositório","Nome","Versão","Estado no AUR","URL do projeto","URL no AUR","Licença", "Votos","Descrição" ]
infoFields' French     = [ "Dépôt","Nom","Version","AUR Statut","URL du projet","URL AUR","License", "Votes","Description" ]
infoFields' Russian    = [ "Репозиторий","Название","Версия","Статус в AUR","URL проекта","URL в AUR","Лицензия", "Рейтинг","Описание" ]

outOfDateMsg :: Language -> Bool -> String
outOfDateMsg English    True  = red "Out of Date!"
outOfDateMsg English    False = green "Up to Date"
outOfDateMsg Japanese   True  = red "AURで要更新！"
outOfDateMsg Japanese   False = green "最新"
outOfDateMsg Polish     True  = red "Nieaktualny!"
outOfDateMsg Polish     False = green "Aktualny"
outOfDateMsg Croatian   True  = red "Zastarjelo!"
outOfDateMsg Croatian   False = green "Ažurirano"
outOfDateMsg Swedish    True  = red "Utdaterad!"
outOfDateMsg Swedish    False = green "Aktuell"
outOfDateMsg German     True  = red "Veraltet!"
outOfDateMsg German     False = green "Aktuell"
outOfDateMsg Spanish    True  = red "¡Desactualizado!"
outOfDateMsg Spanish    False = green "Actualizado"
outOfDateMsg Portuguese True  = red "Desatualizado!"
outOfDateMsg Portuguese False = green "Atualizado"
outOfDateMsg French     True  = green "Périmé !"
outOfDateMsg French     False = red "À jour"
outOfDateMsg Russian    True  = red "Устарел!"
outOfDateMsg Russian    False = green "Новейший"<|MERGE_RESOLUTION|>--- conflicted
+++ resolved
@@ -132,7 +132,6 @@
 bt :: String -> String
 bt cs = "`" ++ cyan cs ++ "`"
 
--- What other languages have unique whitespace characters?
 whitespace :: Language -> Char
 whitespace Japanese = '　'  -- \12288
 whitespace _ = ' '          -- \32
@@ -495,32 +494,22 @@
 reportPkgbuildDiffsMsg1 :: Language -> String -> String
 reportPkgbuildDiffsMsg1 English  p = bt p ++ " has no stored PKGBUILD yet."
 reportPkgbuildDiffsMsg1 Japanese p = bt p ++ "のPKGBUILDはまだ保存されていない。"
-<<<<<<< HEAD
+reportPkgbuildDiffsMsg1 Polish   p = bt p ++ " nie ma jeszcze przechowywanego pliku PKGBUILD."
 reportPkgbuildDiffsMsg1 Russian  p = "У " ++ bt p ++ " ещё нет сохраненного PKGBUILD."
-=======
-reportPkgbuildDiffsMsg1 Polish   p = bt p ++ " nie ma jeszcze przechowywanego pliku PKGBUILD."
->>>>>>> 82ea4bee
 reportPkgbuildDiffsMsg1 _        p = bt p ++ " has no stored PKGBUILD yet."
 
 reportPkgbuildDiffsMsg2 :: Language -> String -> String
 reportPkgbuildDiffsMsg2 English  p = bt p ++ "'s PKGBUILD is up to date."
 reportPkgbuildDiffsMsg2 Japanese p = bt p ++ "のPKGBUILDは最新。"
-<<<<<<< HEAD
+reportPkgbuildDiffsMsg2 Polish   p = "PKGBUILD pakietu " ++ bt p ++ "jest aktualny."
 reportPkgbuildDiffsMsg2 Russian  p = "PKGBUILD " ++ bt p ++ " является новейшим."
 reportPkgbuildDiffsMsg2 _        p = bt p ++ " PKGBUILD is up to date."
-=======
-reportPkgbuildDiffsMsg2 Polish   p = "PKGBUILD pakietu " ++ bt p ++ "jest aktualny."
-reportPkgbuildDiffsMsg2 _        p = bt p ++ "'s PKGBUILD is up to date."
->>>>>>> 82ea4bee
 
 reportPkgbuildDiffsMsg3 :: Language -> String -> String
 reportPkgbuildDiffsMsg3 English  p = bt p ++ " PKGBUILD changes:"
 reportPkgbuildDiffsMsg3 Japanese p = bt p ++ "のPKGBUILD変更報告："
-<<<<<<< HEAD
+reportPkgbuildDiffsMsg3 Polish   p = "Zmiany w PKGBUILD dla " ++ bt p ++ ":"
 reportPkgbuildDiffsMsg3 Russian  p = "Изменения, вносимые " ++ bt p ++ " PKGBUILD:"
-=======
-reportPkgbuildDiffsMsg3 Polish   p = "Zmiany w PKGBUILD dla " ++ bt p ++ ":"
->>>>>>> 82ea4bee
 reportPkgbuildDiffsMsg3 _        p = bt p ++ " PKGBUILD changes:"
 
 reportPkgsToUpgradeMsg1 :: Language -> String

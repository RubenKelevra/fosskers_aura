-- Library for Aura output in different languages.
-- All normal restrictions on line length do not apply for this file, and this file only.

{- AURA TRANSLATORS - Thank you all
Chris "Kwpolska" Warrick | Polish
Denis Kasak              | Croatian
Fredrik Haikarainen      | Swedish
Lukas Niederbremer       | German
Alejandro Gómez          | Spanish
Henry "Ingvij" Kupty     | Portuguese
Ma Jiehong               | French
Kyrylo Silin             | Russian
Bob Valantin             | Italian
Filip Brcic              | Serbian
"chinatsun"              | Norwegian
-}

{-

Copyright 2012, 2013 Colin Woodbury <colingw@gmail.com>

This file is part of Aura.

Aura is free software: you can redistribute it and/or modify
it under the terms of the GNU General Public License as published by
the Free Software Foundation, either version 3 of the License, or
(at your option) any later version.

Aura is distributed in the hope that it will be useful,
but WITHOUT ANY WARRANTY; without even the implied warranty of
MERCHANTABILITY or FITNESS FOR A PARTICULAR PURPOSE.  See the
GNU General Public License for more details.

You should have received a copy of the GNU General Public License
along with Aura.  If not, see <http://www.gnu.org/licenses/>.

-}

module Aura.Languages where

import Aura.Colour.Text (cyan, green, red, blue, yellow, magenta, bForeground)

---

data Language = English
              | Japanese
              | Polish
              | Croatian
              | Swedish
              | German
              | Spanish
              | Portuguese
              | French
              | Russian
              | Italian
              | Serbian
              | Norwegian
                deriving (Eq,Enum,Read,Show)

translators :: [String]
translators = [ " Chris \"Kwpolska\" Warrick"
              , " Denis Kasak"
              , " Fredrik Haikarainen"
              , " Lukas Niederbremer"
              , " Alejandro Gómez"
              , " Henry \"Ingvij\" Kupty" 
              , " Ma Jiehong"
              , " Kyrylo Silin" 
              , " Bob Valantin"
              , " Filip Brcic"
              		  , " \"chinatsun\"" ]

-- These need updating! Or removing...
languageNames :: Language -> [String]
languageNames English    = [ "Polish","Croatian","Swedish","German","Spanish","Portuguese","French","Russian", "Italian", "Serbian", "Norwegian" ]
languageNames Japanese   = [ "ポーランド語","クロアチア語","スウェーデン語","ドイツ語","スペイン語","ポルトガル語","フランス語","ロシア語", "", "", "" ]
languageNames Polish     = [ "polski","chorwacki","szwedzki","niemiecki","hiszpański","portugalski","francuski","rosyjski", "", "", "" ]
languageNames Croatian   = [ "poljski","hrvatski","švedski","njemački","španjolski","portugalski","francuski","ruski", "", "", "" ]
languageNames Swedish    = [ "polska","kroatiska","svenska","tyska","spanska","portugisiska", "", "", "" ]
languageNames German     = [ "Polnisch","Kroatisch","Schwedisch","Deutsch","Spanisch","Portugiesisch", "", "", "" ]
languageNames Spanish    = [ "Polaco","Croata","Sueco","Alemán","Español","Portugués", "", "", "" ]
languageNames Portuguese = [ "Polonês","Croata","Sueco","Alemão","Espanhol","Português", "", "", "" ]
languageNames French     = [ "Polonais","Croate","Suedois","Alemand","Espagnol","Portugais", "Français", "Russe", "", "", "" ]
languageNames Russian    = [ "Польский","Хорватский","Шведский","Немецкий","Испанский","Португальский", "Русский", "", "", "" ]
languageNames Italian    = [ "Polacco", "Croato", "Svedese", "Tedesco", "Spagnolo", "Portoghese", "Francese", "Russo", "Italiano", "", "" ]
languageNames Serbian    = [ "Пољски","Хрватски","Шведски","Немачки","Шпански","Португалски","Француски","Руски","Италијански","Српски" ]
languageNames Norwegian  = [ "Polsk","Kroatisk","Svensk","Tysk","Spansk","Portugisisk","Fransk","Russisk","Italiensk","Serbisk","Norsk" ]

translatorMsgTitle :: Language -> String
translatorMsgTitle English    = "Aura Translators:"
translatorMsgTitle Japanese   = "Auraの翻訳者："
translatorMsgTitle Polish     = "Tłumacze Aury:"
translatorMsgTitle Croatian   = "Aura Prevoditelji:"
translatorMsgTitle Swedish    = "Aura Översättare:"
translatorMsgTitle German     = "Aura Übersetzer:"
translatorMsgTitle Spanish    = "Traductores de Aura:"
translatorMsgTitle Portuguese = "Tradutores de Aura:"
translatorMsgTitle French     = "Traduction d'Aura\xa0:"
translatorMsgTitle Russian    = "Переводчики Aura:"
translatorMsgTitle Italian    = "Traduttori di Aura:"
translatorMsgTitle Serbian    = "Преводиоци Аура:"
translatorMsgTitle Norwegian  = "Aura Oversettere:"

translatorMsg :: Language -> [String]
translatorMsg lang = title : names
    where title = translatorMsgTitle lang
          names = zipWith appendLang translators $ languageNames lang
          appendLang n l = n ++ " (" ++ l ++ ")"

allLanguages :: [Language]
allLanguages = [English ..]

-- Wrap a String in backticks
bt :: String -> String
bt cs = "`" ++ cyan cs ++ "`"

whitespace :: Language -> Char
whitespace Japanese = '　'  -- \12288
whitespace _ = ' '          -- \32

langFromEnv :: String -> Language
langFromEnv ('j':'a':_) = Japanese
langFromEnv ('p':'l':_) = Polish
langFromEnv ('h':'r':_) = Croatian
langFromEnv ('s':'v':_) = Swedish
langFromEnv ('d':'e':_) = German
langFromEnv ('e':'s':_) = Spanish
langFromEnv ('p':'t':_) = Portuguese
langFromEnv ('f':'r':_) = French
langFromEnv ('r':'u':_) = Russian
langFromEnv ('i':'t':_) = Italian
langFromEnv ('s':'r':_) = Serbian
langFromEnv ('n':'b':_) = Norwegian
langFromEnv _           = English

----------------------
-- Aura/Core functions
----------------------
-- NEEDS TRANSLATION
checkDBLock_1 :: Language -> String
checkDBLock_1 Japanese  = "パッケージデータベースが今閉鎖状態。開放したらキーを押して続行をどうぞ。"
checkDBLock_1 Croatian  = "Baza paketa je zaključana. Kad se otključa, pritisnite enter da biste nastavili."
checkDBLock_1 German    = "The Paketdatenbank ist gesperrt. Drücken Sie Enter wenn sie entsperrt ist um fortzufahren."
checkDBLock_1 Norwegian = "Pakkedatabasen er låst. Trykk enter når den er åpnet for å fortsette."
checkDBLock_1 _         = "The package database is locked. Press enter when it's unlocked to continue."

-- Packages should not be built if the user is logged in as root!
trueRoot_1 :: Language -> String
trueRoot_1 English    = "You should never build packages as the true root. Are you okay with this?"
trueRoot_1 Japanese   = "本当のrootユーザーとしてパッケージを作成するのが危険。続行？"
trueRoot_1 Polish     = "Nigdy nie powinieneś budować pakietów jako root. Na pewno kontynuować?"
trueRoot_1 Croatian   = "Pakete ne bi trebalo graditi s pravim root ovlastima. Nastavi?"
trueRoot_1 Swedish    = "Det är starkt rekommenderat att INTE vara inloggad som root när man bygger paket. Vill du fortsätta ändå?"
trueRoot_1 German     = "Sie sollten niemals Pakete als der echte root Nutzer bauen. Sind sie sicher, dass Sie dies tun wollen?"
trueRoot_1 Spanish    = "Nunca deberías construir paquetes como root real. ¿Estás de acuerdo con esto?"
trueRoot_1 Portuguese = "Não deveria compilar pacotes como o root de fato. Ainda assim, deseja prosseguir?"
trueRoot_1 French     = "Il n'est pas sage de construire des paquets avec le compte root. Voulez-vous continuer\xa0?"
trueRoot_1 Russian    = "Вам никогда не следует собирать пакеты под настоящим рутом. Договорились?"
trueRoot_1 Italian    = "Non si dovrebbero compilare pacchetti come root. Volete Continuare?"
trueRoot_1 Serbian    = "Не би требало градити пакете са правим root овлашћењима. Желите ли наставити?"
trueRoot_1 Norwegian  = "Du bør aldri bygge pakker som root. Er du helt sikker på at du vil gjøre dette?"

-- This is for when the user decides to refrain from building afterall.
trueRoot_2 :: Language -> String
trueRoot_2 English    = "You’ve done the right thing."
trueRoot_2 Japanese   = "よしよし。"
trueRoot_2 Polish     = "Postąpiłeś słusznie."
trueRoot_2 Croatian   = "Učinili ste Ispravnu Stvar."
trueRoot_2 Swedish    = "Phew."
trueRoot_2 German     = "Eine weise Entscheidung."
trueRoot_2 Spanish    = "Has tomado la decision correcta."
trueRoot_2 Portuguese = "Ainda bem que tem juízo!"
trueRoot_2 French     = "C'est la bonne décision."
trueRoot_2 Russian    = "Вы выбрали православный путь."
trueRoot_2 Italian    = "Hai fatto la cosa giusta."
trueRoot_2 Serbian    = "Исправно сте поступили."
trueRoot_2 Norwegian  = "Du gjør det rette."

mustBeRoot_1 :: Language -> String
mustBeRoot_1 English    = "You have to use " ++ bt "sudo" ++ " for that."
mustBeRoot_1 Japanese   = bt "sudo" ++ "を使わないとそれができない！"
mustBeRoot_1 Polish     = "Musisz użyć " ++ bt "sudo" ++ ", żeby to zrobić."
mustBeRoot_1 Croatian   = "Morate koristiti" ++ bt "sudo" ++ "za ovu radnju."
mustBeRoot_1 Swedish    = "Du måste använda " ++ bt "sudo" ++ " för det."
mustBeRoot_1 German     = "Sie müssen dafür " ++ bt "sudo" ++ " benutzen."
mustBeRoot_1 Spanish    = "Tienes que utilizar " ++ bt "sudo" ++ " para eso."
mustBeRoot_1 Portuguese = "Utilize " ++ bt "sudo" ++ "para isso."
mustBeRoot_1 French     = "Vous devez utiliser " ++ bt "sudo" ++ " pour ça."
mustBeRoot_1 Russian    = "Необходимо использовать " ++ bt "sudo" ++ " для этого."
mustBeRoot_1 Italian    = "È necessario utilizzare " ++ bt "sudo" ++ " per questo."
mustBeRoot_1 Serbian    = "Морате да користите " ++ bt "sudo" ++ " за ову радњу."
mustBeRoot_1 Norwegian  = "Du må bruke " ++ bt "sudo" ++ " for det."

-----------------------
-- Aura/Build functions
-----------------------
buildPackages_1 :: String -> Language -> String
buildPackages_1 p English    = "Building " ++ bt p ++ "..."
buildPackages_1 p Japanese   = bt p ++ "を作成中・・・"
buildPackages_1 p Polish     = "Budowanie " ++ bt p ++ "..."
buildPackages_1 p Croatian   = "Gradim " ++ bt p ++ "..."
buildPackages_1 p Swedish    = "Bygger paket " ++ bt p ++ "..."
buildPackages_1 p German     = "Baue Paket " ++ bt p ++ "..."
buildPackages_1 p Spanish    = "Construyendo " ++ bt p ++ "..."
buildPackages_1 p Portuguese = "Compilando " ++ bt p ++ "..."
buildPackages_1 p French     = "Construction de " ++ bt p ++ "…"
buildPackages_1 p Russian    = "Сборка " ++ bt p ++ "..."
buildPackages_1 p Italian    = "Compilazione di " ++ bt p ++ "..."
buildPackages_1 p Serbian    = "Градим " ++ bt p ++ "..."
buildPackages_1 p Norwegian  = "Bygger " ++ bt p ++ "..."

buildFail_1 :: String -> Language -> String
buildFail_1 p English    = "Well, building " ++ bt p ++ " failed."
buildFail_1 p Japanese   = bt p ++ "の作成は失敗したようだ。"
buildFail_1 p Polish     = "Budowanie " ++ bt p ++ " zakończyło się niepowodzeniem."
buildFail_1 p Croatian   = "Izgradnja " ++ bt p ++ " nije uspjela."
buildFail_1 p Swedish    = "Det gick inte att bygga paketet " ++ bt p ++ "."
buildFail_1 p German     = "Bauen von " ++ bt p ++ " ist fehlgeschlagen."
buildFail_1 p Spanish    = "La construcción de " ++ bt p ++ " ha fallado."
buildFail_1 p Portuguese = "Falha na compilação do pacote " ++ bt p ++ "."
buildFail_1 p French     = "Bon, la construction de " ++ bt p ++ " a échouée."
buildFail_1 p Russian    = "Что ж, сборка " ++ bt p ++ " не удалась."
buildFail_1 p Italian    = "La compilazione di " ++ bt p ++ "è fallita."
buildFail_1 p Serbian    = "Изградња пакета " ++ bt p ++ " није успела."
buildFail_1 p Norwegian  = "Bygging av " ++ bt p ++ " feilet."

buildFail_2 :: Language -> String
buildFail_2 English    = "Also, the following weren’t built:"
buildFail_2 Japanese   = "ちなみに下記のパッケージも作成されなかった："
buildFail_2 Polish     = "Dodatkowo, następujące pakiety nie zostały zbudowane:"
buildFail_2 Croatian   = "Dodatno, ni sljedeće nije izgrađeno:"
buildFail_2 Swedish    = "Det gick heller inte att bygga följande paket:"
buildFail_2 German     = "Die folgenden Pakete wurden zusätzlich nicht gebaut:"
buildFail_2 Spanish    = "Los siguientes paquetes no se han construido:"
buildFail_2 Portuguese = "Os pacotes a seguir não foram compilados:"
buildFail_2 French     = "En outre, les paquets suivants n'ont pu être construits\xa0:"
buildFail_2 Russian    = "К тому же следующие пакеты не были собраны:"
buildFail_2 Italian    = "Inoltre non è stato possibile cotruire i seguenti pacchetti:"
buildFail_2 Serbian    = "Такође, ни следећи пакети нису изграђени::"
buildFail_2 Norwegian  = "Det gikk heller ikke an å bygge følgende:"

buildFail_3 :: Language -> String
buildFail_3 English    = "However, these packages were successfully built:"
buildFail_3 Japanese   = "しかし、以下のパッケージファイルは無事作成された："
buildFail_3 Polish     = "Następujące pakiety zostały zbudowane pomyślnie:"
buildFail_3 Croatian   = "Neki paketi su možda izgrađeni uspješno."
buildFail_3 Swedish    = "Vissa paket kanske har byggts ordentligt (Osäker)."
buildFail_3 German     = "Diese Pakete wurden wiederrum erfolgreich gebaut:"
buildFail_3 Spanish    = "Sin embargo, los siguientes paquetes se han construido:"
buildFail_3 Portuguese = "Entretanto, os seguintes pacotes compilaram com sucesso:"
buildFail_3 French     = "Cependant, les paquets suivants ont été construits avec succès\xa0:"
buildFail_3 Russian    = "Однако эти пакеты были успешно собраны:"
buildFail_3 Italian    = "Comunque questi pacchetti sono stato compilati con successo:"
buildFail_3 Serbian    = "Међутим, ови пакети су успешно изграђени:"
buildFail_3 Norwegian  = "Heldigvis ble de følgende pakkene bygd:"

buildFail_4 :: Language -> String
buildFail_4 English    = "Would you like to install them?"
buildFail_4 Japanese   = "できたやつのインストールを続行する？"
buildFail_4 Polish     = "Czy chcesz je zainstalować?"
buildFail_4 Croatian   = "Želite li ih instalirati?"
buildFail_4 Swedish    = "Vill du installera dem?"
buildFail_4 German     = "Möchten sie diese installieren?"
buildFail_4 Spanish    = "¿Te gustaría instalarlos?"
buildFail_4 Portuguese = "Gostaria de instalá-los?"
buildFail_4 French     = "Voulez-vous les installer\xa0?"
buildFail_4 Russian    = "Желаете ли вы их установить?"
buildFail_4 Italian    = "Volete installarli?"
buildFail_4 Serbian    = "Желите ли их инсталирати?"
buildFail_4 Norwegian  = "Vil du installere dem?"

buildFail_5 :: Language -> String
buildFail_5 English    = "Building failed."
buildFail_5 Japanese   = "パッケージ作成は失敗した。"
buildFail_5 Polish     = "Budowanie nie powiodło się."
buildFail_5 Croatian   = "Izgradnja nije uspjela."
buildFail_5 Swedish    = "Gick inte att bygga paket."
buildFail_5 German     = "Bauen fehlgeschlagen."
buildFail_5 Spanish    = "La construcción falló."
buildFail_5 Portuguese = "Falha na compilação."
buildFail_5 French     = "Construction ratée."
buildFail_5 Russian    = "Сборка не удалась."
buildFail_5 Italian    = "Compilazione fallita."
buildFail_5 Serbian    = "Изградња пакета није успела."
buildFail_5 Norwegian  = "Bygging feilet."

-- NEEDS TRANSLATION
buildFail_6 :: Language -> String
buildFail_6 Norwegian = "Vil du fortsette likevel?"
buildFail_6 _         = "Would you like to continue anyway?"


-- NEEDS TRANSLATION
buildFail_6 :: Language -> String
buildFail_6 _ = "Would you like to continue anyway?"

displayBuildErrors_1 :: Language -> String
displayBuildErrors_1 English    = "Dumping makepkg output in "
displayBuildErrors_1 Japanese   = "抑えていたmakepkgの出力を受け取る用意・・・"
displayBuildErrors_1 Polish     = "Wyjście makepkg zostanie wypisane za "
displayBuildErrors_1 Croatian   = "Zapisujem makepkg ispis u "
displayBuildErrors_1 Swedish    = "Dumpar makepkgs utskrift i "
displayBuildErrors_1 German     = "Schreibe makepkg Ausgabe in "
displayBuildErrors_1 Spanish    = "Volcando la salida de makepkg en "
displayBuildErrors_1 Portuguese = "Despejando a saída do makepkg em "
displayBuildErrors_1 French     = "Redirection de la sortie de makepkg dans "
displayBuildErrors_1 Russian    = "Вывод makepkg записывается в "
displayBuildErrors_1 Italian    = "Salvataggio dell'output di makepkg in "
displayBuildErrors_1 Serbian    = "Уписујем излаз makepkg-а у "
displayBuildErrors_1 Norwegian  = "Dumper makepkg's utskrift i "

------------------------------
-- Aura/Dependencies functions
------------------------------
-- Is this still used?
getDepsToInstall_1 :: Language -> String
getDepsToInstall_1 English    = "No AUR packages specified for install."
getDepsToInstall_1 Japanese   = "パッケージは一つも指摘されていない。"
getDepsToInstall_1 Polish     = "Nie podano pakietów z AUR do zainstalowania."
getDepsToInstall_1 Croatian   = "Nijedan AUR paket nije specificiran za instalaciju."
getDepsToInstall_1 Swedish    = "Inga AUR-paket är valda för installation."
getDepsToInstall_1 German     = "Keine AUR Pakete zur Installation vermerkt."
getDepsToInstall_1 Spanish    = "No se han especificado paquetes de AUR para instalar."
getDepsToInstall_1 Portuguese = "Nenhum pacote AUR foi especificado para instalação."
getDepsToInstall_1 French     = "Aucun paquet AUR n'a été spécifié pour l'installation."
getDepsToInstall_1 Russian    = "Пакеты AUR для установки не указаны."
getDepsToInstall_1 Italian    = "Nessun pacchetto di AUR specificato per l'installazione."
getDepsToInstall_1 Serbian    = "Ниједан AUR пакет није специфициран за инсталацију."
getDepsToInstall_1 Norwegian  = "Ingen pakker fra AUR er valgt for installasjon."

getRealPkgConflicts_1 :: String -> String -> String -> Language -> String
getRealPkgConflicts_1 p r d English    = "The dependency " ++ bt p ++ " demands version " ++ bt d ++ "but the most recent version is " ++ bt r ++ "."
getRealPkgConflicts_1 p r d Japanese   = "パッケージ" ++ bt p ++ "はバージョン" ++ bt d ++ "を要するが" ++ "一番最新のバージョンは" ++ bt r ++ "。"
getRealPkgConflicts_1 p r d Polish     = "Zależność " ++ bt p ++ " powinna być w wersji " ++ bt d ++ ", ale najnowsza wersja to " ++ bt r ++ "."
getRealPkgConflicts_1 p r d Croatian   = "Zavisnost " ++ bt p ++ " zahtjeva verziju " ++ bt d ++ ", a najnovija dostupna verzija je " ++ bt r ++ "."
getRealPkgConflicts_1 p r d Swedish    = "Beroendepaketet " ++ bt p ++ " kräver version " ++ bt d ++ "men den senaste versionen är " ++ bt r ++ "."
getRealPkgConflicts_1 p r d German     = "Die Abhängigkeit " ++ bt p ++ " verlangt Version " ++ bt d ++ "aber die neuste Version ist " ++ bt r ++ "."
getRealPkgConflicts_1 p r d Spanish    = "La dependencia " ++ bt p ++ " duiere la versión " ++ bt d ++ "pero la versión más reciente es " ++ bt r ++ "."
getRealPkgConflicts_1 p r d Portuguese = "A dependência " ++ bt p ++ " exige a versão " ++ bt d ++ "mas a versão mais recente é " ++ bt r ++ "."
getRealPkgConflicts_1 p r d French     = bt p ++ " est une dépendance nécessitant une version " ++ bt d ++ ", mais la plus récente est la " ++ bt r ++ "."
getRealPkgConflicts_1 p r d Russian    = "Зависимость " ++ bt p ++ " требует версию " ++ bt d ++ ", однако самой последней версией является " ++ bt r ++ "."
getRealPkgConflicts_1 p r d Italian    = "La dipendenza " ++ bt p ++ " richiede la versione " ++ bt d ++ "ma la versione disponibile è " ++ bt r ++ "."
getRealPkgConflicts_1 p r d Serbian    = "Зависност " ++ bt p ++ " захтева верзију " ++ bt d ++ ", али најновија верзија је " ++ bt r ++ "."
getRealPkgConflicts_1 p r d Norwegian  = "Avhengigheten " ++ bt p ++ " krever versjon " ++ bt d ++", men den nyeste versjonen er " ++ bt r ++ "."

getRealPkgConflicts_2 :: String -> Language -> String
getRealPkgConflicts_2 p English    = bt p ++ " is an ignored package! See your `pacman.conf` file."    
getRealPkgConflicts_2 p Japanese   = bt p ++ "は無視されるパッケージ！`pacman.conf`を参考に。"
getRealPkgConflicts_2 p Polish     = bt p ++ " jest ignorowany! Sprawdź plik `pacman.conf`."
getRealPkgConflicts_2 p Croatian   = bt p ++ " je ignoriran paket! Pogledajte svoj `pacman.conf`."
getRealPkgConflicts_2 p Swedish    = bt p ++ " är ett ignorerat paket! Kolla din `pacman.conf`-fil."
getRealPkgConflicts_2 p German     = bt p ++ " ist ein ignoriertes Paket! Siehe /etc/pacman.conf."
getRealPkgConflicts_2 p Spanish    = "¡" ++ bt p ++ " es un paquete ignorado! Revisa tu fichero `pacman.conf`."
getRealPkgConflicts_2 p Portuguese = bt p ++ " é um pacote ignorado conforme configuração em `pacman.conf`!"
getRealPkgConflicts_2 p French     = "Le paquet " ++ bt p ++ " est ignoré. Vous devriez jeter un œil à votre `pacman.conf`."
getRealPkgConflicts_2 p Russian    = "Пакет " ++ bt p ++ " игнорируется! Проверьте ваш файл `pacman.conf`."
getRealPkgConflicts_2 p Italian    = bt p ++ " è un pacchetto ignorato, controllare `pacman.conf`."
getRealPkgConflicts_2 p Serbian    = "Пакет " ++ bt p ++ " је игнорисан! Видите ваш фајл „pacman.conf“."
getRealPkgConflicts_2 p Norwegian  = bt p ++ " er en ignorert pakke! Sjekk din `pacman.conf`-fil."

-- NEEDS TRANSLATION
missingPkg_1 :: String -> Language -> String
missingPkg_1 p Norwegian = "Avhengigheten " ++ bt p ++ " ble ikke funnet. Du kan søke etter en pakke som tilfredsstiller avhengigheten."
missingPkg_1 p _         = "The dependency " ++ bt p ++ " could not be found. You may need to search for a package to satisfy it."

<<<<<<< HEAD
=======
-- NEEDS TRANSLATION
missingPkg_1 :: String -> Language -> String
missingPkg_1 p _ = "The dependency " ++ bt p ++ " could not be found. You may need to search for a package to satisfy it."
>>>>>>> e49f3721

-----------------
-- aura functions
-----------------
executeOpts_1 :: Language -> String
executeOpts_1 English    = "Conflicting flags given!"
executeOpts_1 Japanese   = "矛盾しているオプションあり。"
executeOpts_1 Polish     = "Niektóre flagi są w konflikcie ze sobą!"
executeOpts_1 Croatian   = "Predane zastavice su konfliktne!"
executeOpts_1 Swedish    = "Givna flaggor är i konflikt!"
executeOpts_1 German     = "Gegebene Kommandozeilenflags sind widersprüchlich!"
executeOpts_1 Spanish    = "¡Flags contradictorios!"
executeOpts_1 Portuguese = "Flags conflitantes!"
executeOpts_1 French     = "Arguments contradictoires\xa0!"
executeOpts_1 Russian    = "Даны конфликтующие флаги!"
executeOpts_1 Italian    = "Argomenti in conflitto!"
executeOpts_1 Serbian    = "Захтеване опције су контрадикторне!"
executeOpts_1 Norwegian  = "Motstridene flagg er spesifisert!"

manpageMsg :: Language -> String
manpageMsg English    = "See the aura man page for aura option details."
manpageMsg Japanese   = "選択肢の詳しいことは、auraのman pageまで。"
manpageMsg Polish     = "W podręczniku man dla aura znajduje się\xa0więcej informacji o opcjach."
manpageMsg Croatian   = "Pogledajte Aura man stranicu za detalje o opcijama."
manpageMsg Swedish    = "Hänvisa till auras `man`-sida för detaljerade alternativ."
manpageMsg German     = "Lesen Sie die aura man-Seite für Details zu aura Optionen."
manpageMsg Spanish    = "Lee la página de manual de aura para detalles sobre las opciones."
manpageMsg Portuguese = "Leia a man page do aura para mais detalhes sobre as opções"
manpageMsg French     = "Voir le manuel d'Aura (`man aura`) pour le détail des options."
manpageMsg Russian    = "Чтобы узнать подробное описание опций aura, см. мануал."
manpageMsg Italian    = "Guardare la man page di Aura per maggiori dettagli sulle opzioni."
manpageMsg Serbian    = "За детаље о опцијама, погледајте man страницу Аура."
manpageMsg Norwegian  = "Referer til Aura's `man`-side for instillingsdetaljer."

displayOutputLanguages_1 :: Language -> String
displayOutputLanguages_1 English    = "The following languages are available:"
displayOutputLanguages_1 Japanese   = "auraは下記の言語に対応している："
displayOutputLanguages_1 Polish     = "Następujące języki są dostępne:"
displayOutputLanguages_1 Croatian   = "Dostupni su sljedeći jezici:"
displayOutputLanguages_1 Swedish    = "Följande språk är tillängliga:"
displayOutputLanguages_1 German     = "Die folgenden Sprachen sind verfügbar:"
displayOutputLanguages_1 Spanish    = "Los siguientes idiomas están disponibles:"
displayOutputLanguages_1 Portuguese = "Os seguintes idiomas estão disponíveis:"
displayOutputLanguages_1 French     = "Les langues suivantes sont disponibles\xa0:"
displayOutputLanguages_1 Russian    = "Доступны следующие языки:"
displayOutputLanguages_1 Italian    = "Sono disponibili le seguenti lingue:"
displayOutputLanguages_1 Serbian    = "Доступни су следећи језици:"
displayOutputLanguages_1 Norwegian  = "Følgende språk er tilgjengelig:"

----------------------------
-- Aura/Commands/A functions
----------------------------
auraCheck_1 :: Language -> String
auraCheck_1 Japanese  = "Auraアップグレードあり。先にAuraだけを？"
auraCheck_1 German    = "Aura Update verfügbar. Dies zuerst aktualisieren?"
auraCheck_1 Norwegian = "En Aura-oppdatering er tilgjengelig. Oppdater den først?"
auraCheck_1 _         = "Aura update available. Update it first?"

install_1 :: Language -> String
install_1 English    = "Dependency checking failed for these reasons:"
install_1 Japanese   = "従属パッケージの確認は以下の理由で失敗した："
install_1 Polish     = "Sprawdzanie zależności nie powiodło się z następujących powodów:"
install_1 Croatian   = "Provjera zavisnosti nije uspjela iz sljedećih razloga:"
install_1 Swedish    = "Beroende-kollen misslyckades pga följande skäl:"
install_1 German     = "Abhängigkeitsüberprüfung schlug Fehl aus folgenden Gründen:"
install_1 Spanish    = "La comprobación de dependencias falló por los siguientes motivos:"
install_1 Portuguese = "Não foi possível checar as dependências pelas seguintes razões:"
install_1 French     = "La vérification des dépendances a faillie pour les raisons suivantes\xa0:"
install_1 Russian    = "Проверка зависимостей не удалась из-за:"
install_1 Italian    = "Il controllo delle dipendenze è fallito per i seguenti motivi:"
install_1 Serbian    = "Провера зависности није успела из следећих разлога:"
install_1 Norwegian  = "Avhengighets-sjekken mislyktes på grunn av følgende:"

install_2 :: Language -> String
install_2 English    = "No valid packages specified."
install_2 Japanese   = "適当なパッケージを入力してください。"
install_2 Polish     = "Nie podano prawidłowych pakietów."
install_2 Croatian   = "Nije specificiran nijedan ispravan paket."
install_2 Swedish    = "Inga giltiga paket valda."
install_2 German     = "Keine gültigen Pakete angegeben."
install_2 Spanish    = "No se ha especificado ningún paquete válido."
install_2 Portuguese = "Nenhum pacote válido foi especificado."
install_2 French     = "Aucun paquet valide spécifié."
install_2 Russian    = "Валидные пакеты не указаны."
install_2 Italian    = "Nessun pacchetto valido specificato."
install_2 Serbian    = "Ниједан исправан пакет није специфициран."
install_2 Norwegian  = "Ingen gyldige pakker er valgte."

install_3 :: Language -> String
install_3 English    = "Continue?"
install_3 Japanese   = "続行？"
install_3 Polish     = "Kontynuować?"
install_3 Croatian   = "Nastavi?"
install_3 Swedish    = "Fortsätta?"
install_3 German     = "Fortsetzen?"
install_3 Spanish    = "¿Continuar?"
install_3 Portuguese = "Continuar?"
install_3 French     = "Continuer\xa0?"
install_3 Russian    = "Продолжить?"
install_3 Italian    = "Continuare?"
install_3 Serbian    = "Наставити?"
install_3 Norwegian  = "Fortsett?"

install_4 :: Language -> String
install_4 English    = "Installation manually aborted."
install_4 Japanese   = "続行は意図的に阻止された。"
install_4 Polish     = "Instalacja została przerwana przez użytkownika."
install_4 Croatian   = "Instalacija prekinuta od strane korisnika."
install_4 Swedish    = "Installationen avbröts manuellt."
install_4 German     = "Installation durch Benutzer abgebrochen."
install_4 Spanish    = "Instalación abortada manualmente."
install_4 Portuguese = "Instalação manual abortada."
install_4 French     = "Installation manuelle annulée."
install_4 Russian    = "Пользователь прервал установку."
install_4 Italian    = "Installazione manuale interrotta."
install_4 Serbian    = "Инсталација је ручно прекинута."
install_4 Norwegian  = "Installasjonen ble avbrutt manuelt."

install_5 :: Language -> String
install_5 English    = "Determining dependencies..."
install_5 Japanese   = "従属パッケージを確認中・・・"
install_5 Polish     = "Ustalanie zależności..."
install_5 Croatian   = "Određivanje zavisnosti..."
install_5 Swedish    = "Avgör beroenden..."
install_5 German     = "Bestimme Abhängigkeiten..."
install_5 Spanish    = "Determinando dependencias..."
install_5 Portuguese = "Determinando as dependências..."
install_5 French     = "Détermination des dépendances en cours…"
install_5 Russian    = "Определение зависимостей..."
install_5 Italian    = "Determinazione dipendenze..."
install_5 Serbian    = "Утврђивање зависности..."
install_5 Norwegian  = "Bestemmer avhengigheter..."

-- NEEDS TRANSLATION
badPkgCheck_1 :: String -> Language -> String
badPkgCheck_1 p Japanese  = bt p ++ "の作成は失敗すると知られている。理由："
badPkgCheck_1 p Croatian  = "Poznato je da se " ++ bt p ++ " neuspješno gradi. Razlog:"
badPkgCheck_1 p German    = bt p ++ " hat einen bekannten Buildfehler. Grund:"
badPkgCheck_1 p Serbian   = "Познато је да се " ++ bt p ++ " неуспешно гради. Разлог:"
badPkgCheck_1 p Norwegian = bt p ++ " har en kjent byggfeil. Grunn:"
badPkgCheck_1 p _         = bt p ++ " is known to fail at building. Reason:"

-- NEEDS TRANSLATION
badPkgCheck_2 :: Language -> String
badPkgCheck_2 Japanese  = "それでもやってみる？"
badPkgCheck_2 Croatian  = "Želite li ipak pokušati?"
badPkgCheck_2 Serbian   = "Желите ли ипак да пробате?"
badPkgCheck_2 German    = "Möchten Sie es trotzdem versuchen?"
badPkgCheck_2 Norwegian = "Vil du prøve likevel?"
badPkgCheck_2 _         = "Will you try anyway?"

-- NEEDS UPDATE TO REFLECT CHANGED ENGLISH
reportNonPackages_1 :: Language -> String
reportNonPackages_1 English    = "The following are not AUR packages:"
reportNonPackages_1 Japanese   = "下記はAURパッケージではない："
reportNonPackages_1 Polish     = "To nie są pakiety:"
reportNonPackages_1 Croatian   = "Ovo nisu AUR paketi:"
reportNonPackages_1 Swedish    = "Följande är inte paket:"
reportNonPackages_1 German     = "Folgende sind keine Pakete:"
reportNonPackages_1 Spanish    = "Los siguientes no son paquetes:"
reportNonPackages_1 Portuguese = "Os seguintes não são pacotes:"
reportNonPackages_1 French     = "Les éléments suivants ne sont pas des paquets:"
reportNonPackages_1 Russian    = "Ниже указано то, что не является пакетами:"
reportNonPackages_1 Italian    = "I seguenti non sono pacchetti:"
reportNonPackages_1 Serbian    = "Ово нису пакети:"
reportNonPackages_1 Norwegian  = "Det følgende er ikke AUR-pakker:"

reportIgnoredPackages_1 :: Language -> String
reportIgnoredPackages_1 English    = "The following packages will be ignored:"
reportIgnoredPackages_1 Japanese   = "下記のパッケージは無視される："
reportIgnoredPackages_1 Polish     = "Poniższe pakiety zostaną zignorowane:"
reportIgnoredPackages_1 Croatian   = "Sljedeći paketi će biti ignorirani:"
reportIgnoredPackages_1 Swedish    = "Följande paket kommer att ignoreras: "
reportIgnoredPackages_1 German     = "Die folgenden Pakete werden ignoriert:"
reportIgnoredPackages_1 Spanish    = "Los siguientes paquetes serán ignorados:"
reportIgnoredPackages_1 Portuguese = "Os seguintes pacotes serão ignorados:"
reportIgnoredPackages_1 French     = "Les paquets suivants seront ignorés\xa0:"
reportIgnoredPackages_1 Russian    = "Следующие пакеты будут проигнорированы:"
reportIgnoredPackages_1 Italian    = "I seguenti pacchetti verranno ignorati:"
reportIgnoredPackages_1 Serbian    = "Следећи пакети ће бити игнорисани:"
reportIgnoredPackages_1 Norwegian  = "De følgende pakker vil bli ignorert:"

reportPkgsToInstall_1 :: Language -> String
reportPkgsToInstall_1 English    = "Repository dependencies:"
reportPkgsToInstall_1 Japanese   = "Pacmanの従属パッケージ："
reportPkgsToInstall_1 Polish     = "Zależności z repozytoriów:"
reportPkgsToInstall_1 Croatian   = "Zavisnosti iz repozitorija:"
reportPkgsToInstall_1 Swedish    = "Beroenden ifrån lager:"
reportPkgsToInstall_1 German     = "Abhängigkeiten in den Paketquellen:"
reportPkgsToInstall_1 Spanish    = "Dependencias en el repositorio:"
reportPkgsToInstall_1 Portuguese = "Dependências no repositório:"
reportPkgsToInstall_1 French     = "Dépendances du dépôt:"
reportPkgsToInstall_1 Russian    = "Зависимости из репозитория:"
reportPkgsToInstall_1 Italian    = "Dipendenze nei repository:"
reportPkgsToInstall_1 Serbian    = "Зависности из ризница:"
reportPkgsToInstall_1 Norwegian  = "Avhengigheter fra depotet:"

-- NEEDS AN UPDATE
reportPkgsToInstall_2 :: String -> Language -> String
reportPkgsToInstall_2 l Japanese  = l ++ "のパッケージ:"
reportPkgsToInstall_2 l German    = l ++ " Pakete:"
reportPkgsToInstall_2 l Norwegian = l ++ " Pakker:"
reportPkgsToInstall_2 l _         = l ++ " Packages:"

{-} 
reportPkgsToInstall_2 :: String -> Language -> String
reportPkgsToInstall_2 l English    = l ++ " dependencies:"
reportPkgsToInstall_2 l Japanese   = l ++ "の従属パッケージ："
reportPkgsToInstall_2 l Polish     = "Zależności z " ++ l ++ ":"
reportPkgsToInstall_2 l Croatian   = "Zavisnosti iz " ++ l ++ "-a:"
reportPkgsToInstall_2 l Swedish    = "Beroenden ifrån " ++ l ++ ":"
reportPkgsToInstall_2 l German     = "Abhängigkeiten im " ++ l ++ ":"
reportPkgsToInstall_2 l Spanish    = "Dependencias en " ++ l ++ ":"
reportPkgsToInstall_2 l Portuguese = "Dependências no " ++ l ++ ":"
reportPkgsToInstall_2 l French     = "Dépendances " ++ l ++ "\xa0:"
reportPkgsToInstall_2 l Russian    = "Зависимости из " ++ l ++ ":"
reportPkgsToInstall_2 l Italian    = "Dipendenze in " ++ l ++ ":"
reportPkgsToInstall_2 l Serbian    = "Зависности из " ++ l ++ "-а:"
reportPkgsToInstall_2 l Norwegian  = "Avhengigheter fra " ++ l ++ ":"

reportPkgsToInstall_3 :: String -> Language -> String
reportPkgsToInstall_3 l English    = "Main " ++ l ++ " packages:"
reportPkgsToInstall_3 l Japanese   = "主な" ++ l ++ "パッケージ："
reportPkgsToInstall_3 l Polish     = "Główne pakiety z " ++ l ++ ":"
reportPkgsToInstall_3 l Croatian   = "Glavni " ++ l ++ " paketi:"
reportPkgsToInstall_3 l Swedish    = "Huvudpaket ifrån " ++ l ++ ":"
reportPkgsToInstall_3 l German     = "Hauptpaket aus dem " ++ l ++ ":"
reportPkgsToInstall_3 l Spanish    = "Paquetes principales de " ++ l ++ ":"
reportPkgsToInstall_3 l Portuguese = "Pacotes principais do " ++ l ++ ":"
reportPkgsToInstall_3 l French     = "Principaux paquets " ++ l ++ "\xa0:"
reportPkgsToInstall_3 l Russian    = "Главные пакеты из " ++ l ++ ":"
reportPkgsToInstall_3 l Italian    = "Pacchetto principale di " ++ l ++ ":"
reportPkgsToInstall_3 l Serbian    = "Главни пакети из " ++ l ++ "-а:"
reportPkgsToInstall_3 l Norwegian  = "Hovedpakker fra " ++ l ++ ":"
-}

-- Needs translations.
reportPkgbuildDiffs_1 :: String -> Language -> String
reportPkgbuildDiffs_1 p Japanese  = bt p ++ "のPKGBUILDはまだ保存されていない。"
reportPkgbuildDiffs_1 p Polish    = bt p ++ " nie ma jeszcze przechowywanego pliku PKGBUILD."
reportPkgbuildDiffs_1 p Croatian  = bt p ++ " još nema pohranjen PKGBUILD."
reportPkgbuildDiffs_1 p German    = bt p ++ " hat noch keinen gespeicherten PKGBUILD."
reportPkgbuildDiffs_1 p Spanish   = bt p ++ " no tiene PKGBUILD todavía."
reportPkgbuildDiffs_1 p French    = bt p ++ " n'a pas encore de PKGBUILD enrigistré."
reportPkgbuildDiffs_1 p Russian   = "У " ++ bt p ++ " ещё нет сохраненного PKGBUILD."
reportPkgbuildDiffs_1 p Italian   = bt p ++ " non ci sono PKGBUILD salvati"
reportPkgbuildDiffs_1 p Serbian   = bt p ++ " још нема похрањен PKGBUILD."
reportPkgbuildDiffs_1 p Norwegian = bt p ++ " har ingen PKGBUILD ennå."
reportPkgbuildDiffs_1 p _         = bt p ++ " has no stored PKGBUILD yet."

reportPkgbuildDiffs_2 :: String -> Language -> String
reportPkgbuildDiffs_2 p Japanese  = bt p ++ "のPKGBUILDは最新。"
reportPkgbuildDiffs_2 p Polish    = "PKGBUILD pakietu " ++ bt p ++ " jest aktualny."
reportPkgbuildDiffs_2 p Croatian  = "PKGBUILD paketa " ++ bt p ++ " je na najnovijoj verziji."
reportPkgbuildDiffs_2 p German    = "PKGBUILD von " ++ bt p ++ " ist aktuell."
reportPkgbuildDiffs_2 p Spanish   = "El PKGBUILD de " ++ bt p ++ " está actualizado."
reportPkgbuildDiffs_2 p Russian   = "PKGBUILD " ++ bt p ++ " является новейшим."
reportPkgbuildDiffs_2 p French    = "Le PKGBUILD de " ++ bt p ++ " est à jour."
reportPkgbuildDiffs_2 p Italian   = "Il PKGBUILD di " ++ bt p ++ " è aggiornato."
reportPkgbuildDiffs_2 p Serbian   = "PKGBUILD пакета " ++ bt p ++ " је ажуран."
reportPkgbuildDiffs_2 p Norwegian = bt p ++ "'s PKGBUILD er oppdatert."
reportPkgbuildDiffs_2 p _         = bt p ++ " PKGBUILD is up to date."

reportPkgbuildDiffs_3 :: String -> Language -> String
reportPkgbuildDiffs_3 p Japanese  = bt p ++ "のPKGBUILD変更報告："
reportPkgbuildDiffs_3 p Polish    = "Zmiany w PKGBUILD dla " ++ bt p ++ ":"
reportPkgbuildDiffs_3 p Croatian  = "Promjene u PKGBUILD-u za " ++ bt p ++ ":"
reportPkgbuildDiffs_3 p German    = "PKGBUILD Änderungen von " ++ bt p ++ ":"
reportPkgbuildDiffs_3 p Spanish   = "Cambios en el PKGBUILD de " ++ bt p ++ ":"
reportPkgbuildDiffs_3 p Russian   = "Изменения, вносимые " ++ bt p ++ " PKGBUILD:"
reportPkgbuildDiffs_3 p French    = "Changements du PKGBUILD de " ++ bt p
reportPkgbuildDiffs_3 p Italian   = "Cambiamenti nel PKGBUILD di " ++ bt p ++":"
reportPkgbuildDiffs_3 p Serbian   = "Промене PKGBUILD-a за " ++ bt p ++ ":"
reportPkgbuildDiffs_3 p Norwegian = bt p ++ "'s endringer i PKGBUILD:"
reportPkgbuildDiffs_3 p _         = bt p ++ " PKGBUILD changes:"

reportPkgsToUpgrade_1 :: Language -> String
reportPkgsToUpgrade_1 English    = "AUR Packages to upgrade:"
reportPkgsToUpgrade_1 Japanese   = "アップグレードするAURパッケージ："
reportPkgsToUpgrade_1 Polish     = "Pakiety z AUR do zaktualizowania:"
reportPkgsToUpgrade_1 Croatian   = "AUR paketi za nadograditi:"
reportPkgsToUpgrade_1 Swedish    = "AUR-paket att uppgradera:"
reportPkgsToUpgrade_1 German     = "Zu aktualisierendes AUR Paket:"
reportPkgsToUpgrade_1 Spanish    = "Paquetes de AUR a actualizar:"
reportPkgsToUpgrade_1 Portuguese = "Pacotes do AUR para atualizar:"
reportPkgsToUpgrade_1 French     = "Paquets AUR à mettre à jour\xa0:"
reportPkgsToUpgrade_1 Russian    = "Пакеты AUR, готовые для обновления:"
reportPkgsToUpgrade_1 Italian    = "Pacchetti in AUR da aggiornare:"
reportPkgsToUpgrade_1 Serbian    = "Пакети из AUR-а за надоградњу:"
reportPkgsToUpgrade_1 Norwegian  = "AUR-pakker å oppgradere:"

-- NEEDS UPDATING
reportBadDowngradePkgs_1 :: Language -> String
reportBadDowngradePkgs_1 English    = "The following have no versions in the cache, and thus can’t be downgraded:"
reportBadDowngradePkgs_1 Japanese   = "このパッケージはキャッシュには入っていないので、格下げはできない。"
reportBadDowngradePkgs_1 Polish     = "Poniższe pakeity nie są zainstalowane, i nie mogą być zainstalowane w starszej wersji:"
reportBadDowngradePkgs_1 Croatian   = "Sljedeći paketi nisu instalirani te se stoga ne mogu vratiti na stare verzije:"
reportBadDowngradePkgs_1 Swedish    = "Följande paket är inte installerade, och kan därför inte bli nergraderade:"
reportBadDowngradePkgs_1 German     = "Folgende Pakete sind nicht installiert und können daher nicht downgraded werden:"
reportBadDowngradePkgs_1 Spanish    = "Los siguientes paquetes no están instalados, por lo que no se pueden retornar a versiones antiguas:"
reportBadDowngradePkgs_1 Portuguese = "Os seguintes pacotes não estão instalados, logo não podem retornar a uma versão anterior:"
reportBadDowngradePkgs_1 French     = "Les paquets suivants ne sont pas installés\xa0; ils ne peuvent être rétrogradés\xa0:"
reportBadDowngradePkgs_1 Russian    = "Следующие пакеты не установлены, а следовательно, не могут быть откачены к старой версии:"
reportBadDowngradePkgs_1 Italian    = "I seguenti pacchetti non sono stati installati e non posso essere retrocessi:"
reportBadDowngradePkgs_1 Serbian    = "Следећи пакети нису ни инсталирани, те се не могу вратити на старију верзију:"
reportBadDowngradePkgs_1 Norwegian  = "Følgende pakker har ingen versjoner i cache, og kan derfor ikke bli nedgradert:"

upgradeAURPkgs_1 :: Language -> String
upgradeAURPkgs_1 English    = "Fetching package information..."
upgradeAURPkgs_1 Japanese   = "パッケージ情報をダウンロード中・・・"
upgradeAURPkgs_1 Polish     = "Pobieranie informacji o pakietach..."
upgradeAURPkgs_1 Croatian   = "Preuzimanje podataka o paketima..."
upgradeAURPkgs_1 Swedish    = "Hämtar paketinformation..."
upgradeAURPkgs_1 German     = "Rufe Paketinformationen ab..."
upgradeAURPkgs_1 Spanish    = "Obteniendo información de paquetes..."
upgradeAURPkgs_1 Portuguese = "Obtendo informação dos pacotes..."
upgradeAURPkgs_1 French     = "Obtention des informations des paquets en cours…"
upgradeAURPkgs_1 Russian    = "Сборка информации о пакетах..."
upgradeAURPkgs_1 Italian    = "Ottengo le informazioni del pacchetto..."
upgradeAURPkgs_1 Serbian    = "Преузимање информација о пакетима..."
upgradeAURPkgs_1 Norwegian  = "Henter pakkeinformasjon..."

upgradeAURPkgs_2 :: Language -> String
upgradeAURPkgs_2 English    = "Comparing package versions..."
upgradeAURPkgs_2 Japanese   = "バージョンを比較中・・・"
upgradeAURPkgs_2 Polish     = "Porównywanie wersji pakietów..."
upgradeAURPkgs_2 Croatian   = "Uspoređivanje verzija paketa..."
upgradeAURPkgs_2 Swedish    = "Jämför paket-versioner..."
upgradeAURPkgs_2 German     = "Vergleiche Paketversionen..."
upgradeAURPkgs_2 Spanish    = "Comparando versiones de paquetes..."
upgradeAURPkgs_2 Portuguese = "Comparando versões dos pacotes..."
upgradeAURPkgs_2 French     = "Comparaison des versions des paquets en cours…"
upgradeAURPkgs_2 Russian    = "Сравнение версий пакетов..."
upgradeAURPkgs_2 Italian    = "Confronto le ersioni del pacchetto..."
upgradeAURPkgs_2 Serbian    = "Упоређивање верзија пакета..."
upgradeAURPkgs_2 Norwegian  = "Sammenligner pakkeversjoner..."

upgradeAURPkgs_3 :: Language -> String
upgradeAURPkgs_3 English    = "No AUR package upgrades necessary."
upgradeAURPkgs_3 Japanese   = "アップグレードは必要ない。"
upgradeAURPkgs_3 Polish     = "Nie jest wymagana aktualizacja pakietów z AUR."
upgradeAURPkgs_3 Croatian   = "Svi AUR paketi su ažurirani."
upgradeAURPkgs_3 Swedish    = "Inga AUR-paketsuppgraderingar behövs."
upgradeAURPkgs_3 German     = "Keine AUR Paketaktualisierungen notwendig."
upgradeAURPkgs_3 Spanish    = "No ha sido necesario actualizar paquetes de AUR."
upgradeAURPkgs_3 Portuguese = "Nenhum pacote do AUR precisa de atualização."
upgradeAURPkgs_3 French     = "Aucune mise à jour de paquets AUR n'est nécessaire."
upgradeAURPkgs_3 Russian    = "Обновление пакетов из AUR не требуется."
upgradeAURPkgs_3 Italian    = "Non è necessario aggiornare pacchetti di AUR."
upgradeAURPkgs_3 Serbian    = "Ажурирање пакета из AUR-а није потребно."
upgradeAURPkgs_3 Norwegian  = "Ingen pakkeoppgradering fra AUR nødvendig."

downloadTarballs_1 :: String -> Language -> String
downloadTarballs_1 p English    = "Downloading " ++ bt p ++ " source tarball..."
downloadTarballs_1 p Japanese   = bt p ++ "のソースコードのターボールをダウンロード中・・・"
downloadTarballs_1 p Polish     = "Pobieranie paczki źródłowej " ++ bt p ++ "..."
downloadTarballs_1 p Croatian   = "Preuzimanje izvornog paketa (tarball) " ++ bt p ++ "..."
downloadTarballs_1 p Swedish    = "Laddar ner " ++ bt p ++ " källkodspaket (tarball)..."
downloadTarballs_1 p German     = "Lade Quelltext von " ++ bt p ++ " (tarball)..."
downloadTarballs_1 p Spanish    = "Descargando los fuentes comprimidos (tarball) de " ++ bt p ++ " ..."
downloadTarballs_1 p Portuguese = "Baixando os fontes (tarball) de " ++ bt p ++ " ..."
downloadTarballs_1 p French     = "Téléchargement de l'archive de " ++ bt p ++ " en cours…"
downloadTarballs_1 p Russian    = "Загрузка исходного архива " ++ bt p ++ "..."
downloadTarballs_1 p Italian    = "Downlaod del tarball di " ++ bt p ++ " in corso..."
downloadTarballs_1 p Serbian    = "Преузимање архиве изворног кода за " ++ bt p ++ "..."
downloadTarballs_1 p Norwegian  = "Laster ned " ++ bt p ++ " kildekodepakken (tarball)..."

displayPkgbuild_1 :: String -> Language -> String
displayPkgbuild_1 p English    = bt p ++ " does not exist."
displayPkgbuild_1 p Japanese   = bt p ++ "は存在しない。"
displayPkgbuild_1 p Polish     = bt p ++ " nie istnieje."
displayPkgbuild_1 p Croatian   = bt p ++ " ne postoji."
displayPkgbuild_1 p Swedish    = bt p ++ " finns inte."
displayPkgbuild_1 p German     = bt p ++ " existiert nicht."
displayPkgbuild_1 p Spanish    = bt p ++ " no existe."
displayPkgbuild_1 p Portuguese = bt p ++ " não existe."
displayPkgbuild_1 p French     = bt p ++ "n'existe pas."
displayPkgbuild_1 p Russian    = bt p ++ " не существует."
displayPkgbuild_1 p Italian    = bt p ++ " inesistente."
displayPkgbuild_1 p Serbian    = bt p ++ " не постоји."
displayPkgbuild_1 p Norwegian  = bt p ++ " finnes ikke."

removeMakeDepsAfter_1 :: Language -> String
removeMakeDepsAfter_1 English    = "Removing unneeded make dependencies..."
removeMakeDepsAfter_1 Japanese   = "あと片付け。必要ないパッケージを削除："
removeMakeDepsAfter_1 Polish     = "Usuwanie niepotrzebnych zależności potrzebnych do budowy..."
removeMakeDepsAfter_1 Croatian   = "Uklanjanje nepotrebnih zavisnosti vezanih uz izgradnju..."
removeMakeDepsAfter_1 Swedish    = "Tar bort obehövda beroenden för `make`..."
removeMakeDepsAfter_1 German     = "Entferne nicht mehr benötigte make Abhängigkeiten..."
removeMakeDepsAfter_1 Spanish    = "Removiendo dependencias make innecesarias..."
removeMakeDepsAfter_1 Portuguese = "Removendo dependências `make` desnecessárias..."
removeMakeDepsAfter_1 French     = "Suppression des dépendances inutiles…"
removeMakeDepsAfter_1 Russian    = "Удаление ненужных зависимостей make..."
removeMakeDepsAfter_1 Italian    = "Rimuovo le dipendenze di compilazione..."
removeMakeDepsAfter_1 Serbian    = "Уклањање непотребних зависности за изградњу..."
removeMakeDepsAfter_1 Norwegian  = "Fjerner unødvendige make-avhengigheter..."

----------------------------
-- Aura/Commands/B functions
----------------------------
-- NEEDS TRANSLATION
cleanStates_1 :: Language -> String
cleanStates_1 Japanese  = "入力は数字ではない。"
cleanStates_1 Croatian  = "Unos ne predstavlja broj."
cleanStates_1 German    = "Eingabe ist keine gültige Zahl."
cleanStates_1 Serbian   = "Улаз није валидан број."
cleanStates_1 Norwegian = "Oppføringen er ikke et gyldig nummer."
cleanStates_1 _         = "Input isn't a valid number."

-- NEEDS TRANSLATION
cleanStates_2 :: Int -> Language -> String
cleanStates_2 n Japanese  = bt (show n) ++ "個のパッケージ状態記録だけが残される。その他削除？"
cleanStates_2 n Croatian  = bt (show n) ++ " stanja paketa će biti zadržano. Ukloniti ostatak?"
cleanStates_2 n German    = bt (show n) ++ " Paketzustände werden behalten. Den Rest entfernen?"
cleanStates_2 n Serbian   = bt (show n) ++ " стања пакета ће бити сачувано. Уклонити остатак?"
cleanStates_2 n Norwegian = bt (show n) ++ " pakketilstander vil bli beholdt. Vil du fjerne resten?"
cleanStates_2 n _         = bt (show n) ++ " package states will be kept. Remove the rest?"

-- NEEDS TRANSLATION
cleanStates_3 :: Language -> String
cleanStates_3 Japanese  = "何も削除しないで終了。"
cleanStates_3 Croatian  = "Nijedno stanje paketa nije uklonjeno."
cleanStates_3 German    = "Keine Paketzustände wurden entfernt."
cleanStates_3 Serbian   = "Ниједно стање пакета није уклоњено."
cleanStates_3 Norwegian = "Ingen pakketilstander ble fjernet."
cleanStates_3 _         = "No package states were removed."

----------------------------
-- Aura/Commands/C functions
----------------------------
getDowngradeChoice_1 :: String -> Language -> String
getDowngradeChoice_1 p English    = "What version of " ++ bt p ++ " do you want?"
getDowngradeChoice_1 p Japanese   = bt p ++ "はどのバージョンにする？"
getDowngradeChoice_1 p Polish     = "Którą wersję pakietu " ++ bt p ++ " zainstalować?"
getDowngradeChoice_1 p Croatian   = "Koju verziju paketa " ++ bt p ++ " želite?"
getDowngradeChoice_1 p Swedish    = "Vilken version av " ++ bt p ++ " vill du ha?"
getDowngradeChoice_1 p German     = "Welche Version von " ++ bt p ++ " möchten Sie haben?"
getDowngradeChoice_1 p Spanish    = "¿Qué versión de " ++ bt p ++ " quieres?"
getDowngradeChoice_1 p Portuguese = "Qual versão de " ++ bt p ++ " deseja?"
getDowngradeChoice_1 p French     = "Quelle version de " ++ bt p ++ " voulez-vous\xa0?"
getDowngradeChoice_1 p Russian    = "Какую версию " ++ bt p ++ " вы хотите?"
getDowngradeChoice_1 p Italian    = "Quale versione di " ++ bt p ++ " preferisci?"
getDowngradeChoice_1 p Serbian    = "Коју верзију " ++ bt p ++ "-а желите?"
getDowngradeChoice_1 p Norwegian  = "Hvilken versjon av " ++ bt p ++ " vil du ha?"

backupCache_1 :: Language -> String
backupCache_1 English    = "No backup location given."
backupCache_1 Japanese   = "バックアップ先を入力してください。"
backupCache_1 Polish     = "Nie podano lokalizacji kopii zapasowych."
backupCache_1 Croatian   = "Lokacija sigurnosne kopije nije specifirana."
backupCache_1 Swedish    = "Ingen backup-plats specifierad."
backupCache_1 German     = "Kein Sicherungsort angegeben."
backupCache_1 Spanish    = "No se ha especificado localización para la copia de seguridad."
backupCache_1 Portuguese = "Ainda não disse onde quer guardar o backup..."
backupCache_1 French     = "Aucun lieu pour les copies de sauvegardes n'est spécifié."
backupCache_1 Russian    = "Не указан путь к бэкапу."
backupCache_1 Italian    = "Path per il salvataggio non specificato."
backupCache_1 Serbian    = "Није дата путања ка бекапу."
backupCache_1 Norwegian  = "Ingen backup-plass spesifisert."

backupCache_2 :: Language -> String
backupCache_2 English    = "You must be root to backup the cache."
backupCache_2 Japanese   = "rootじゃないとバックアップはできない。"
backupCache_2 Polish     = "Musisz być rootem, by zrobić kopię\xa0zapasową pamięci podręcznej."
backupCache_2 Croatian   = "Za stvaranje sigurnosne kopije skladišta potrebne su root ovlasti."
backupCache_2 Swedish    = "Du måste vara root för att ta backup på cache-filer."
backupCache_2 German     = "Sie müssen root sein um den Cache zu sichern."
backupCache_2 Spanish    = "Debes ser root para hacer una copia de seguridad de la caché."
backupCache_2 Portuguese = "Precisa ser root para fazer um backup do cache."
backupCache_2 French     = "Vous devez être `root` pour faire une copie de sauvegarde du cache."
backupCache_2 Russian    = "Чтобы создать бэкап кэша, вы должны быть рутом"
backupCache_2 Italian    = "Devi essere root per salvare la cache."
backupCache_2 Serbian    = "Морате бити root да бисте бекаповали кеш."
backupCache_2 Norwegian  = "Du må være root for å ta backup på cache."

backupCache_3 :: Language -> String
backupCache_3 English    = "The backup location does not exist."
backupCache_3 Japanese   = "バックアップ先は存在しない。"
backupCache_3 Polish     = "Lokalizacja kopii zapasowych nie istnieje."
backupCache_3 Croatian   = "Lokacija sigurnosne kopije ne postoji."
backupCache_3 Swedish    = "Specifierad backup-plats finns inte."
backupCache_3 German     = "Der Sicherungsort existiert nicht."
backupCache_3 Spanish    = "La localización para copia de seguridad no existe."
backupCache_3 Portuguese = "O caminho indicado para o backup não existe."
backupCache_3 French     = "Le lieu des copies de sauvegarde spécifié n'existe pas."
backupCache_3 Russian    = "Путь к бэкапу не существует."
backupCache_3 Italian    = "L'indirizzo del salvataggio non esiste."
backupCache_3 Serbian    = "Путања ка бекапу не постоји."
backupCache_3 Norwegian  = "Spesifisert backup-plass finnes ikke."

backupCache_4 :: FilePath -> Language -> String
backupCache_4 dir English    = "Backing up cache to " ++ bt dir
backupCache_4 dir Japanese   = "キャッシュのバックアップ先：" ++ bt dir
backupCache_4 dir Polish     = "Tworzenie kopii zapasowej pamięci podręcznej w " ++ bt dir
backupCache_4 dir Croatian   = "Stvaram sigurnosnu kopiju u " ++ bt dir
backupCache_4 dir Swedish    = "Tar backup på cache-filer till " ++ bt dir
backupCache_4 dir German     = "Sichere Cache in " ++ bt dir
backupCache_4 dir Spanish    = "Haciendo una copia de seguridad de la caché en " ++ bt dir
backupCache_4 dir Portuguese = "Backup do cache sendo feito em " ++ bt dir
backupCache_4 dir French     = "Copie de sauvegarde dans " ++ bt dir ++ "."
backupCache_4 dir Russian    = "Бэкап создается в директории " ++ bt dir
backupCache_4 dir Italian    = "Salvataggio della chace in " ++ bt dir
backupCache_4 dir Serbian    = "Бекапујем кеш у " ++ bt dir
backupCache_4 dir Norwegian  = "Tar backup på cache til " ++ bt dir

backupCache_5 :: Int -> Language -> String
backupCache_5 n English    = "Package files to backup: " ++ bt (show n)
backupCache_5 n Japanese   = "パッケージのファイル数：" ++ bt (show n)
backupCache_5 n Polish     = "Pliki będące częścią\xa0kopii zapasowej: " ++ bt (show n)
backupCache_5 n Croatian   = "Datoteke koje su dio sigurnosne kopije: " ++ bt (show n)
backupCache_5 n Swedish    = "Paket-filer att ta backup på: " ++ bt (show n)
backupCache_5 n German     = "Zu sichernde Paketdateien: " ++ bt (show n)
backupCache_5 n Spanish    = "Ficheros de paquetes de los que se hará copia de seguridad: " ++ bt (show n)
backupCache_5 n Portuguese = "Arquivos de pacotes para backup: " ++ bt (show n)
backupCache_5 n French     = "Copie de sauvegarde des fichiers de paquets suivants\xa0: " ++ bt (show n)
backupCache_5 n Russian    = "Упакуйте файлы для бэкапа: " ++ bt (show n)
backupCache_5 n Italian    = "File del pacchetto da salvare: " ++ bt (show n)
backupCache_5 n Serbian    = "Датотеке за бекап: " ++ bt (show n)
backupCache_5 n Norwegian  = "Pakker som blir tatt backup på: " ++ bt (show n)

backupCache_6 :: Language -> String
backupCache_6 English    = "Proceed with backup?"
backupCache_6 Japanese   = "バックアップを実行する？"
backupCache_6 Polish     = "Kontynuować tworzenie kopii zapasowej?"
backupCache_6 Croatian   = "Nastavi sa stvaranjem sigurnosne kopije?"
backupCache_6 Swedish    = "Fortsätt med backup?"
backupCache_6 German     = "Sicherung fortsetzen?"
backupCache_6 Spanish    = "¿Proceder con la copia de seguridad?"
backupCache_6 Portuguese = "Proceder com o backup?"
backupCache_6 French     = "Procéder à la copie de sauvegarde\xa0?"
backupCache_6 Russian    = "Продолжить создание бэкапа?"
backupCache_6 Italian    = "Procedere con il salvataggio?"
backupCache_6 Serbian    = "Наставити бекаповање?"
backupCache_6 Norwegian  = "Fortsett med backup?"

backupCache_7 :: Language -> String
backupCache_7 English    = "Backup manually aborted."
backupCache_7 Japanese   = "バックアップは意図的に阻止された。"
backupCache_7 Polish     = "Tworzenie kopii zapasowej zostało przerwane przez użytkownika."
backupCache_7 Croatian   = "Stvaranje sigurnosne kopije prekinuto od strane korisnika."
backupCache_7 Swedish    = "Backup avbröts manuellt."
backupCache_7 German     = "Backup durch Benutzer abgebrochen."
backupCache_7 Spanish    = "Copia de seguridad abortada manualmente."
backupCache_7 Portuguese = "Backup manualmente abortado."
backupCache_7 French     = "Copie de sauvegarde manuelle annulée."
backupCache_7 Russian    = "Создание бэкапа прервано пользователем."
backupCache_7 Italian    = "Salvataggio manuale interrotto."
backupCache_7 Serbian    = "Бекаповање је ручно прекинуто."
backupCache_7 Norwegian  = "Backup ble avbrutt manuelt."

backupCache_8 :: Language -> String
backupCache_8 English    = "Backing up. This may take a few minutes..."
backupCache_8 Japanese   = "バックアップ中。数分かかるかもしれない。"
backupCache_8 Polish     = "Tworzenie kopii zapasowej. To może potrwać kilka minut..."
backupCache_8 Croatian   = "Stvaranje sigurnosne kopije. Ovo može potrajati nekoliko minuta..."
backupCache_8 Swedish    = "Tar backup. Det här kan ta ett tag..."
backupCache_8 German     = "Sichere. Dies kann ein paar Minuten dauern..."
backupCache_8 Spanish    = "Haciendo copia de seguridad. Esto puede tardar unos minutos..."
backupCache_8 Portuguese = "Efetuando backup. Isso pode levar alguns minutos..."
backupCache_8 French     = "Copie de sauvegarde en cours. Ceci peut prendre quelques minutes…"
backupCache_8 Russian    = "Создается бэкап. Это может занять пару минут..."
backupCache_8 Italian    = "Salvataggio. Questo potrebbe richiedere qualche minuto..."
backupCache_8 Serbian    = "Бекапујем. Ово може да потраје пар минута..."
backupCache_8 Norwegian  = "Tar backup. Dette kan ta en stund..."

copyAndNotify_1 :: Int -> Language -> String
copyAndNotify_1 n English    = "Copying #[" ++ cyan (show n) ++ "]"
copyAndNotify_1 n Japanese   = "#[" ++ cyan (show n) ++"]をコピー中・・・"
copyAndNotify_1 n Polish     = "Kopiowanie #[" ++ cyan (show n) ++ "]"
copyAndNotify_1 n Croatian   = "Kopiranje #[" ++ cyan (show n) ++ "]"
copyAndNotify_1 n Swedish    = "Kopierar #[" ++ cyan (show n) ++ "]"
copyAndNotify_1 n German     = "Kopiere #[" ++ cyan (show n) ++ "]"
copyAndNotify_1 n Spanish    = "Copiando #[" ++ cyan (show n) ++ "]"
copyAndNotify_1 n Portuguese = "Copiando #[" ++ cyan (show n) ++ "]"
copyAndNotify_1 n French     = "Copie de #[" ++ cyan (show n) ++ "]"
copyAndNotify_1 n Russian    = "Копируется #[" ++ cyan (show n) ++ "]"
copyAndNotify_1 n Italian    = "Copiando #[" ++cyan (show n) ++ "]"
copyAndNotify_1 n Serbian    = "Копирам #[" ++ cyan (show n) ++ "]"
copyAndNotify_1 n Norwegian  = "Kopierer #[" ++ cyan (show n) ++ "]"

preCleanCache_1 :: String -> Language -> String
preCleanCache_1 n English    = bt n ++ " is not a number."
preCleanCache_1 n Japanese   = bt n ++ "は数字はない。"
preCleanCache_1 n Polish     = bt n ++ " nie jest liczbą."
preCleanCache_1 n Croatian   = bt n ++ " nije broj. "
preCleanCache_1 n Swedish    = bt n ++ " är inte ett nummer."
preCleanCache_1 n German     = bt n ++ " ist keine Nummer."
preCleanCache_1 n Spanish    = bt n ++ " no es un número."
preCleanCache_1 n Portuguese = bt n ++ " não é um número."
preCleanCache_1 n French     = bt n ++ " n'est pas un nombre."
preCleanCache_1 n Russian    = bt n ++ " не является числом."
preCleanCache_1 n Italian    = bt n ++ " non è un numero."
preCleanCache_1 n Serbian    = bt n ++ " није број."
preCleanCache_1 n Norwegian  = bt n ++ " er ikke et nummer."

cleanCache_1 :: Language -> String
cleanCache_1 English    = "Invalid number given."
cleanCache_1 Japanese   = "入力の数字は適切ではない。"
cleanCache_1 Polish     = "Nieprawidłowa liczba."
cleanCache_1 Croatian   = "Pogrešan broj."
cleanCache_1 Swedish    = "Ogiltigt nummer specifierat."
cleanCache_1 German     = "Ungültige Nummer gegeben."
cleanCache_1 Spanish    = "Número inválido."
cleanCache_1 Portuguese = "Número inválido."
cleanCache_1 French     = "Nombre invalide."
cleanCache_1 Russian    = "Дано невалидное число."
cleanCache_1 Italian    = "Numero non valido."
cleanCache_1 Serbian    = "Број није валидан."
cleanCache_1 Norwegian  = "Ugyldig number spesifisert."

cleanCache_2 :: Language -> String
cleanCache_2 English    = "This will delete the ENTIRE package cache."
cleanCache_2 Japanese   = "パッケージ・キャッシュは完全に削除される。"
cleanCache_2 Polish     = "To usunie WSZYSTKIE pakiety z pamięci podręcznej."
cleanCache_2 Croatian   = "Ovo će izbrisati CIJELO skladište paketa."
cleanCache_2 Swedish    = "Detta kommer ta bort HELA paket-cachen."
cleanCache_2 German     = "Dies wird den GESAMTEN Paketcache leeren."
cleanCache_2 Spanish    = "Esto eliminará POR COMPLETO la caché de paquetes."
cleanCache_2 Portuguese = "Isso eliminara TODOS OS PACOTES do cache."
cleanCache_2 French     = "Ceci va COMPLÉTEMENT supprimer le cache des paquets."
cleanCache_2 Russian    = "Это действие ВСЕЦЕЛО уничтожит кэш пакетов."
cleanCache_2 Italian    = "Questo cancellera l'INTERA cache dei pacchetti."
cleanCache_2 Serbian    = "Ово ће избрисати ЦЕО кеш пакета."
cleanCache_2 Norwegian  = "Dette vil slette HELE pakke-cachen."

cleanCache_3 :: Int -> Language -> String
cleanCache_3 n English    = bt (show n) ++ " of each package file will be kept."
cleanCache_3 n Japanese   = "パッケージ・ファイルは" ++ bt (show n) ++ "個保存される。"
cleanCache_3 n Polish     = bt (show n) ++ " wersji każdego pakietu zostanie zachowane."
cleanCache_3 n Croatian   = bt (show n) ++ " zadnjih verzija svakog paketa će biti zadržano."
cleanCache_3 n Swedish    = bt (show n) ++ " av varje paketfil kommer att sparas."
cleanCache_3 n German     = bt (show n) ++ " jeder Paketdatei wird behalten."
cleanCache_3 n Spanish    = bt (show n) ++ " ficheros de cada paquete se mantendrán."
cleanCache_3 n Portuguese = bt (show n) ++ " arquivos de cada pacote serão mantidos."
cleanCache_3 n French     = bt (show n) ++ " fichiers de chaque paquet sera conservé."
cleanCache_3 n Russian    = bt (show n) ++ " версии каждого пакета будут нетронуты."
cleanCache_3 n Italian    = bt (show n) ++ " di ciascun pacchetto sarà mantenuto."
cleanCache_3 n Serbian    = bt (show n) ++ " верзије сваког од пакета ће бити сачуване."
cleanCache_3 n Norwegian  = bt (show n) ++ " av hver pakkefil blir beholdt."

cleanCache_4 :: Language -> String
cleanCache_4 English    = "The rest will be deleted. Okay?"
cleanCache_4 Japanese   = "残りは全部削除される。承知する？"
cleanCache_4 Polish     = "Wszystko inne zostanie usunięte. Na pewno?"
cleanCache_4 Croatian   =  "Ostali paketi će biti izbrisani iz skladišta. Jeste li sigurni?"
cleanCache_4 Swedish    = "Resten kommer att tas bort. Är det OK?"
cleanCache_4 German     = "Der Rest wird gelöscht. Ist das OK?"
cleanCache_4 Spanish    = "El resto se eliminará. ¿OK?"
cleanCache_4 Portuguese = "O resto será deletado. OK?"
cleanCache_4 French     = "Le reste sera supprimé. Êtes-vous d'accord\xa0?"
cleanCache_4 Russian    = "Всё остальное будет удалено. Годится?"
cleanCache_4 Italian    = "Il resto verrà mantenuto. Continuare?"
cleanCache_4 Serbian    = "Остатак ће бити избрисан. Да ли је то у реду?"
cleanCache_4 Norwegian  = "Resten vil bli slettet. Er det OK?"

cleanCache_5 :: Language -> String
cleanCache_5 English    = "Cache cleaning manually aborted."
cleanCache_5 Japanese   = "削除の続行は意図的に阻止された。"
cleanCache_5 Polish     = "Czyszczenie pamięci podręcznej zostało przerwane przez użytkownika."
cleanCache_5 Croatian   = "Čišćenje skladišta paketa prekinuto od strane korisnika."
cleanCache_5 Swedish    = "Cache-rensning avbröts manuellt."
cleanCache_5 German     = "Säubern des Caches durch Benutzer abgebrochen."
cleanCache_5 Spanish    = "Limpieza de la caché abortada manualmente."
cleanCache_5 Portuguese = "Limpeza do cache abortada manualmente."
cleanCache_5 French     = "Le nettoyage du cache a été arrêté manuellement."
cleanCache_5 Russian    = "Очистка кэша прервана пользователем."
cleanCache_5 Italian    = "Pulitura manuale della cache interrotta."
cleanCache_5 Serbian    = "Чишћење кеша је ручно прекинуто."
cleanCache_5 Norwegian  = "Cache-rensing ble avbrutt manuelt."

cleanCache_6 :: Language -> String
cleanCache_6 English    = "Cleaning package cache..."
cleanCache_6 Japanese   = "パッケージ・キャッシュを掃除中・・・"
cleanCache_6 Polish     = "Czyszczenie pamięci podręcznej..."
cleanCache_6 Croatian   = "Čišćenje skladišta paketa..."
cleanCache_6 Swedish    = "Rensar paket-cache..."
cleanCache_6 German     = "Säubere Paketcache..."
cleanCache_6 Spanish    = "Limpiando la caché de paquetes..."
cleanCache_6 Portuguese = "Limpando cache de pacotes..."
cleanCache_6 French     = "Nettoyage du cache des paquets…"
cleanCache_6 Russian    = "Очистка кэша пакета..."
cleanCache_6 Italian    = "Ripulisco la cache..."
cleanCache_6 Serbian    = "Чишћење кеша..."
cleanCache_6 Norwegian  = "Renser pakke-cache..."

-- NEEDS TRANSLATION
cleanNotSaved_1 :: Language -> String
cleanNotSaved_1 Japanese  = "不要パッケージファイルを確認・・・"
cleanNotSaved_1 German    = "Bestimme nicht benötigte Paketdateien..."
cleanNotSaved_1 Norwegian = "Finner unødige pakkefiler..."
cleanNotSaved_1 _         = "Determining unneeded package files..."

cleanNotSaved_2 :: Int -> Language -> String
cleanNotSaved_2 s Japanese  = "「" ++ cyan (show s) ++ "」の不要パッケージファイルあり。削除？"
cleanNotSaved_2 s German    = cyan (show s) ++ " nicht benötigte Paketdateien gefunden. Löschen?"
cleanNotSaved_2 s Norwegian = cyan (show s) ++ " unødige pakkefiler funnet. Vil du slette?"
cleanNotSaved_2 s _         = cyan (show s) ++ " unneeded package files found. Delete?"

----------------------------
-- Aura/Commands/L functions
----------------------------
logLookUpFields :: Language -> [String]
logLookUpFields English    = [ "Package","First Install","Upgrades","Recent Actions" ]
logLookUpFields Japanese   = [ "パッケージ","初インストール","アップグレード回数","近況" ]
logLookUpFields Polish     = [ "Pakiet","Pierwsza instalacja","Aktualizacje","Ostatnie akcje" ]
logLookUpFields Croatian   = [ "Paket","Prva instalacija","Nadogradnje","Nedavne radnje" ]
logLookUpFields Swedish    = [ "Paket","Första installation","Uppgraderingar","Nyliga händelser" ]
logLookUpFields German     = [ "Paket","Erste Installation","Aktualisierungen","Letzte Aktionen" ]
logLookUpFields Spanish    = [ "Paquete","Primera instalación","Actualizaciones","Acciones Recientes" ]
logLookUpFields Portuguese = [ "Pacote","Primeira instalação","Atualizações","Ações Recentes" ]
logLookUpFields French     = [ "Paquet","Première installation","Mises à jours\xa0","Actions récentes" ]
logLookUpFields Russian    = [ "Пакет","Первая установка","Обновления","Недавние действия" ]
logLookUpFields Italian    = [ "Package","Prima installazione","Upgrades","Azioni recenti" ]
logLookUpFields Serbian    = [ "Пакет","Прва инсталација","Ажурирања","Недавне радње" ]
logLookUpFields Norwegian  = [ "Pakke","Første installasjon","Oppgraderinger","Nylige hendelser" ]

reportNotInLog_1 :: Language -> String
reportNotInLog_1 English    = "These have not appeared in the log file:"
reportNotInLog_1 Japanese   = "logファイルには出ていない："
reportNotInLog_1 Polish     = "Tych pakietów nie ma w dzienniku:"
reportNotInLog_1 Croatian   = "Ovih paketa nema u dnevniku:"
reportNotInLog_1 Swedish    = "Dessa har inte framkommit i loggfiler:"
reportNotInLog_1 German     = "Diese sind nicht in der Logdatei aufgetaucht:"
reportNotInLog_1 Spanish    = "Estos no aparecen en el fichero log:"
reportNotInLog_1 Portuguese = "Os seguintes não apareceram no log de arquivo:"
reportNotInLog_1 French     = "Ceci n'apparaît pas des les journaux (log)\xa0:"
reportNotInLog_1 Russian    = "Следующих пакетов нет в лог-файле:"
reportNotInLog_1 Italian    = "Questo non apparirà nei file di log;"
reportNotInLog_1 Serbian    = "Ови пакети се не спомињу у дневнику:"
reportNotInLog_1 Norwegian  = "Følgende har ikke vist seg i loggen:"

----------------------------
-- Aura/Commands/M functions
----------------------------
-- NEEDS TRANSLATION
cleanABSTree_1 :: Language -> String
cleanABSTree_1 Japanese  = "ABS Treeの中身を削除？"
cleanABSTree_1 German    = "Den gesamten ABS Baum löschen?"
cleanABSTree_1 Norwegian = "Slett hele ABS-treet?"
cleanABSTree_1 _         = "Delete the entire ABS Tree?"

cleanABSTree_2 :: Language -> String
cleanABSTree_2 Japanese  = "ABS Treeの中身を削除中・・・"
cleanABSTree_2 German    = "Lösche ABS Baum..."
cleanABSTree_2 Norwegian = "Renser ABS-treet..."
cleanABSTree_2 _         = "Clearing out ABS Tree..."

----------------------
-- Aura/Flags functions
----------------------
inheritedOperTitle :: Language -> String
inheritedOperTitle English     = "Inherited Pacman Operations"
inheritedOperTitle Japanese    = "Pacmanからの引継選択肢"
inheritedOperTitle Polish      = "Operacje z Pacmana"
inheritedOperTitle Croatian    = "Pacman operacije"
inheritedOperTitle Swedish     = "Ärvda pacman-operationer"
inheritedOperTitle German      = "Von Pacman geerbte Operationen"
inheritedOperTitle Spanish     = "Operaciones Heredadas de Pacman"
inheritedOperTitle Portuguese  = "Operações herdadas do Pacman"
inheritedOperTitle French      = "Opérations héritées de Pacman"
inheritedOperTitle Russian     = "Позаимствованные из pacman действия"
inheritedOperTitle Italian     = "Operazioni riguardanti Pacman"
inheritedOperTitle Serbian     = "Наслеђене pacman-ове операције"
inheritedOperTitle Norwegian   = "Arvede `pacman`-operasjoner"

auraOperTitle :: Language -> String
auraOperTitle English    = "Aura Only Operations:"
auraOperTitle Japanese   = "Auraだけの選択肢："
auraOperTitle Polish     = "Operacje Aury:"
auraOperTitle Croatian   = "Aura operacije:"
auraOperTitle Swedish    = "Aura-specifika operationer:"
auraOperTitle German     = "Aura-spezifische Operationen:"
auraOperTitle Spanish    = "Operaciones Exclusivas de Aura:"
auraOperTitle Portuguese = "Operações exclusivas do Aura:"
auraOperTitle French     = "Opérations propres à Aura\xa0:"
auraOperTitle Russian    = "Специфичные для aura действия:"
auraOperTitle Italian    = "Operazioni esclusive di Aura:"
auraOperTitle Serbian    = "Аура-специфичне операције:"
auraOperTitle Norwegian  = "Aura-spesifikke operasjoner:"

aurSy :: Language -> String
aurSy English    = green "Perform actions involving the [A]UR.\n" ++ "Default action installs from the AUR."
aurSy Japanese   = green "[A]URに関連する処理\n" ++ "デフォルトでAURからインストール"
aurSy Polish     = green "Wykonuje akcje związane z [A]UR.\n" ++ "Domyślnie instaluje pakiety z AUR."
aurSy Croatian   = green "Izvršava radnje vezane uz [A]UR.\n" ++ "Prešutna (default) radnja je instaliranje paketa iz AUR-a."
aurSy Swedish    = green "Utför åtgärder involverandes [A]UR.\n" ++ "Standard-åtgärd installerar ifrån AUR."
aurSy German     = green "Führe Aktionen aus die das [A]UR betreffen.\n" ++ "Standardaktion installiert aus dem AUR."
aurSy Spanish    = green "Realizar acciones relacionadas con el [A]UR.\n" ++ "La acción por defecto es instalar desde AUR."
aurSy Portuguese = green "Realizar ações envolvendo o [A]UR.\n" ++ "Ação padrão instala do AUR."
aurSy French     = green "Actions impliquant [A]UR.\n" ++ "Par default, installe depuis AUR."
aurSy Russian    = green "Совершить действия с участием [A]UR.\n" ++ "Действие по умолчанию устанавливает из AUR."
aurSy Italian    = green "Azioni riguardanti [A]UR.\n" ++ "Di default installa da AUR."
aurSy Serbian    = green "Извршава радње везане за [A]UR.\n" ++ "Уобичајена радња инсталира из AUR-а."
aurSy Norwegian  = green "Utfør handlinger som innebærer [A]UR.\n" ++ "Standard-handling installerer fra AUR."

absSy :: Language -> String
absSy German    = magenta "Führe Aktionen aus die den ABS Baum betreffen.\n" ++ "Standardaktion baut [M]anuell aus ABS."
absSy Norwegian = magenta "Utfør handlinger som involverer ABS-treet.\n" ++ "Standard-handling bygger [M]anuelt fra ABS."
absSy _         = magenta "Perform actions involving the ABS tree.\n" ++ "Default action [M]anually builds from ABS."

-- NEEDS TRANSLATION
saveS :: Language -> String
saveS Japanese  = yellow "パッケージの設置状態に関する処理\n" ++ "デフォルトでインストール状態を保存する。"
saveS Croatian  = yellow "Upravlja spremanjem i vraćanjem globalnog stanja paketa.\n" ++ "Prešutna (default) radnja je spremanje trenutnog stanja paketa."
saveS German    = yellow "Verwalte das [S]peichern und Wiederherstellen des globalen Paketzustände.\n" ++ "Standardaktion sichert die Zustände."
saveS Serbian   = yellow "Управља чувањем и враћањем глобалног стања пакета.\n" ++ "Уобичајена радња чува тренутно стање."
saveS Norwegian = yellow "Administer lagring og gjenoppretting av den globale pakketilstanden.\n" ++ "Standard-handling lagrer denne tilstanden."
saveS _         = yellow "Manage the [S]aving and restoring of the global package state.\n" ++ "Default action saves this state."

downG :: Language -> String
downG English    = red "Perform actions involving the package [C]ache.\n" ++ "Default action downgrades given packages."
downG Japanese   = red "キャッシュに関連する処理\n" ++ "デフォルトでパッケージをダウングレード"
downG Polish     = red "Wykonuje akcje związane z pamięcią podręczną ([C]ache) pakietów.\n" ++ "Domyślnie instaluje starsze wersje podanych pakietów."
downG Croatian   = red "Izvršava radnje vezane uz skladište ([C]ache) paketa.\n" ++ "Prešutna (default) radnja je vraćanje paketa na prijašnju verziju."
downG Swedish    = red "Utför åtgärder involverandes paket-[C]ache.\n" ++ "Standard-åtgärd nergraderar valda paket."
downG German     = red "Führe Aktionen aus die den Paket[C]ache betreffen.\n" ++ "Standardaktion downgradet gegebene Pakete."
downG Spanish    = red "Realizar acciones relacionadas con la [C]aché.\n" ++ "La acción por defecto es retornar a versiones antiguas de los paquetes especificados."
downG Portuguese = red "Realiza ações relacionadas ao [C]ache.\n" ++ "Ação padrão retorna os pacotes informados às suas versões anteriores."
downG French     = red "Actions impliquant le [C]ache des paquets.\n" ++ "Par default, rétrograde les paquets spécifiés."
downG Russian    = red "Совершить действия с участием кэша пакета ([C]ache).\n" ++ "Действие по умолчанию откатывает данные пакеты к старым версиям."
downG Italian    = red "Azioni riguardanti la [C]ache dei pacchetti.\n" ++ "Di default retrocede il pacchetti."
downG Serbian    = red "Извршава радње везане за кеш пакета.\n" ++ "Уобичајена радња враћа претходну верзију датих пакета."
downG Norwegian  = red "Utfør handlinger som involverer pakke-[C]achen.\n" ++ "Standard-handling nedgraderer den valgte pakken."

viewL :: Language -> String
viewL English    = cyan "Perform actions involving the pacman [L]ogfile.\n" ++ "Default action opens the log for read-only viewing."
viewL Japanese   = cyan "[L]ogfileに関連する処理\n" ++ "デフォルトでlogfileを閲覧用に開く"
viewL Polish     = cyan "Wykonuje akcje związane z dziennikiem ([L]ogiem) pacmana.\n" ++ "Domyślnie otwiera log w trybie tylko do odczytu."
viewL Croatian   = cyan "Izvršavanje radnje vezane uz pacman dnevnik ([L]ogfile).\n" ++ "Prešutna (default) radnja je ispis dnevnika."
viewL Swedish    = cyan "Utför åtgärder involverandes pacmans [L]ogfil.\n" ++ "Standard-åtgärd öppnar loggen med read-only-attribut."
viewL German     = cyan "Führe Aktionen aus die die Pacman [L]ogdatei betreffen.\n" ++ "Standardaktion öffnet den Log (nur Lesen)"
viewL Spanish    = cyan "Realizar acciones relacionadas con el fichero [L]og de pacman.\n" ++ "La acción por defecto es abrir el log en modo sólo lectura."
viewL Portuguese = cyan "Realiza ações relacionadas ao [L]ogfile do Pacman.\n" ++ "Ação padrão abre o arquivo de log apenas para leitura."
viewL French     = cyan "Actions impliquant le [L]ogfile (journal) de Pacman.\n" ++ "Par default, ouvre le journal en lecture seule."
viewL Russian    = cyan "Совершить действия с участием [L]og-файлов pacman.\n" ++ "Действие по умолчанию открывает лог для просмотра в режиме для чтения."
viewL Italian    = cyan "Azioni riguardanti i [L]ogfile di pacman.\n" ++ "Di default visualizza il log in sola lettura."
viewL Serbian    = cyan "Извршава радње везане за pacman-ов дневник.\n" ++ "Уобичајена радња даје преглед дневника."
viewL Norwegian  = cyan "Utfør handlinger som involverer `pacman`'s [L]oggfil.\n" ++ "Standard-handling åpner loggen for skrivebeskyttet lesing."

orpha :: Language -> String
orpha English    = blue "Perform actions involving [O]rphan packages.\n" ++ "Default action lists all orphan packages."
orpha Japanese   = blue "必要とされていない従属パッケージに関する処理\n" ++ "デフォルトでその従属パッケージの名前を出力"
orpha Polish     = blue "Wykonuje akcje związane z [O]sieroconymi pakietami.\n" ++ "Domyślnie wyświetla wszystkie osierocone pakiety."
orpha Croatian   = blue "Izvršava radnje vezane uz pakete bez roditelja ([O]rphan).\n" ++ "Prešutna (default) radnja je izlistavanje paketa bez roditelja."
orpha Swedish    = blue "Utför åtgärder involverandes [O]rphan-paket.\n" ++ "Standard-åtgärd listar alla orphan-paket."
orpha German     = blue "Führe Aktionen aus die verwaiste ([O]rphans) Pakete betreffen.\n" ++ "Standardaktion listet alle verwaisten Pakete auf."
orpha Spanish    = blue "Realizar acciones relacionadas con paquetes huérfanos ([O]rphan).\n" ++ "La acción por defecto es listar todos los paquetes huérfanos."
orpha Portuguese = blue "Realiza ações com pacotes [O]rfãos.\n" ++ "Ação padrão lista todos os pactes orfãos."
orpha French     = blue "Actions impliquant les paquets [O]rphelins.\n" ++ "Par default, liste l'ensemble des paquets orphelins."
orpha Russian    = blue "Совершить действия с участием [O]сиротевших пакетов.\n" ++ "Действие по умолчанию берёт в расчёт все осиротевшие пакеты."
orpha Italian    = blue "Azioni riguardanti i pacchetti [O]rfani.\n" ++ "Di default elenca i pacchetti orfani."
orpha Serbian    = blue "Извршава радње везане за пакете без родитеља.\n" ++ "Уобичајена радња листа пакете без родитеља."
orpha Norwegian  = blue "Utfør handlinger som involverer foreldreløse pakker ([O]rphans).\n" ++ "Standard-handling åpner alle foreldreløse pakker."

-------------------------------
-- Aura/AUR functions
-------------------------------
-- NEEDS TRANSLATION
getAURPkgInfo_1 :: Language -> String
getAURPkgInfo_1 Japanese  = "AURのAPIに繋げなかった。ネット接続状態を確認して下さい。"
getAURPkgInfo_1 Croatian  = "Pristup AUR-u nije uspio. Provjerite vašu vezu."
getAURPkgInfo_1 German    = "AUR API Suche fehlgeschlagen. Bitte überprüfen Sie Ihre Verbindung."
getAURPkgInfo_1 Serbian   = "Приступ AUR-у није успео. Проверите вашу везу."
getAURPkgInfo_1 Norwegian = "AUR API-oppslag feilet. Vennligst sjekk tilkoblingen din."
getAURPkgInfo_1 _         = "AUR API lookup failed. Please check your connection."

-- `Maintainer` value NEEDS UPDATING!
infoFields :: Language -> [String]
infoFields English    = [ "Repository","Name","Version","AUR Status","Maintainer","Project URL","AUR URL","License", "Votes","Description" ]
infoFields Japanese   = [ "リポジトリ","名前","バージョン","パッケージ状態","管理者","プロジェクト","パッケージページ","ライセンス","投票数","概要" ]
infoFields Polish     = [ "Repository","Nazwa","Wersja","Status w AUR","Maintainer","URL Projektu","URL w AUR","Licencja","Głosy","Opis" ]
infoFields Croatian   = [ "Repository","Ime","Verzija","AUR Stanje","Maintainer","URL Projekta","AUR URL","Licenca","Glasovi","Opis" ]
infoFields Swedish    = [ "Repository","Namn","Version","AUR Status","Maintainer","Projekt URL","AUR URL","Licens","Röster","Beskrivning" ]
infoFields German     = [ "Repository","Name","Version","AUR Status","Maintainer","Projekt URL","AUR URL","Lizenz","Stimmen","Beschreibung" ]
infoFields Spanish    = [ "Repository","Nombre","Versión","Estado en AUR","Maintainer","URL del proyecto","URL en AUR","Licencia", "Votos","Descripción" ]
infoFields Portuguese = [ "Repositório","Nome","Versão","Estado no AUR","Maintainer","URL do projeto","URL no AUR","Licença", "Votos","Descrição" ]
infoFields French     = [ "Dépôt","Nom","Version","AUR Statut","Maintainer","URL du projet","URL AUR","License", "Votes","Description" ]
infoFields Russian    = [ "Репозиторий","Название","Версия","Статус в AUR","Maintainer","URL проекта","URL в AUR","Лицензия", "Рейтинг","Описание" ]
infoFields Italian    = [ "Repository","Nome","Versione","Stato in AUR","Maintainer","URL","URL AUR","Licenza","Voti","Descrizione" ]
infoFields Serbian    = [ "Ризница","Име","Верзија","Статус у AUR-у","Maintainer","Страница пројекта","Страница у AUR-у","Лиценца","Гласови","Опис" ]
infoFields Norwegian  = [ "Depot","Navn","Versjon","AUR Status","Vedlikeholder","Prosjekt-URL","AUR URL","Lisens", "Stemmer","Beskrivelse" ]

outOfDateMsg :: Bool -> Language -> String
outOfDateMsg True  English    = red "Out of Date!"
outOfDateMsg False English    = green "Up to Date"
outOfDateMsg True  Japanese   = red "AURで要更新！"
outOfDateMsg False Japanese   = green "最新"
outOfDateMsg True  Polish     = red "Nieaktualny!"
outOfDateMsg False Polish     = green "Aktualny"
outOfDateMsg True  Croatian   = red "Zastarjelo!"
outOfDateMsg False Croatian   = green "Ažurirano"
outOfDateMsg True  Swedish    = red "Utdaterad!"
outOfDateMsg False Swedish    = green "Aktuell"
outOfDateMsg True  German     = red "Veraltet!"
outOfDateMsg False German     = green "Aktuell"
outOfDateMsg True  Spanish    = red "¡Desactualizado!"
outOfDateMsg False Spanish    = green "Actualizado"
outOfDateMsg True  Portuguese = red "Desatualizado!"
outOfDateMsg False Portuguese = green "Atualizado"
outOfDateMsg True  French     = red "Périmé\xa0!"
outOfDateMsg False French     = green "À jour"
outOfDateMsg True  Russian    = red "Устарел!"
outOfDateMsg False Russian    = green "Новейший"
outOfDateMsg True  Italian    = red "Out of Date!"
outOfDateMsg False Italian    = green "Aggiornato"
outOfDateMsg True  Serbian    = red "Застарео!"
outOfDateMsg False Serbian    = green "Ажуран"
outOfDateMsg True  Norwegian  = red "Utdatert!"
outOfDateMsg False Norwegian  = green "Oppdatert"

orphanedMsg :: Maybe String -> Language -> String
orphanedMsg (Just m) _        = bForeground m
orphanedMsg Nothing Japanese  = red "いない"
orphanedMsg Nothing German    = red "Verwaist!"
orphanedMsg Nothing Norwegian = red "Foreldreløs!"
orphanedMsg Nothing _         = red "Orphaned!"

-----------------------
-- Aura/ABS functions
-----------------------
-- NEEDS TRANSLATION
absSync_1 :: Language -> String
absSync_1 Japanese  = "ローカルABS Treeを同期？"
absSync_1 German    = "Lokalen ABS Baum synchronisieren?"
absSync_1 Norwegian = "Synkroniser det lokale ABS-treet?"
absSync_1 _         = "Sync the local ABS Tree?"

absSync_2 :: Language -> String
absSync_2 Japanese  = "ローカルABS Treeを同期中・・・"
absSync_2 German    = "Synchronisiere lokalen ABS Baum..."
absSync_2 Norwegian = "Synkroniserer det lokale ABS-treet..."
absSync_2 _         = "Syncing local ABS Tree..."

singleSync_1 :: String -> Language -> String
singleSync_1 p Japanese  = bt p ++ "をABS Treeに同期・・・"
singleSync_1 p German    = "Synchronisiere " ++ bt p ++ " in den lokalen ABS Baum..."
singleSync_1 p Norwegian = "Synkroniserer " ++ bt p ++ " til det lokale ABS-treet..."
singleSync_1 p _         = "Syncing " ++ bt p ++ " to the local ABS Tree..."

absInfoFields :: Language -> [String]
absInfoFields German    = [ "Quelle","Name","Version","Hängt ab von","Make Abh.","Beschreibung"]
absInfoFields Norwegian = [ "Depot","Navn","Versjon","Er avhengig av","Make Deps","Beskrivelse"]
absInfoFields _         = [ "Repository","Name","Version","Depends On","Make Deps","Description" ]

repository_1 :: String -> Language -> String
repository_1 p Japanese  = p ++ "はどのリポジトリにもない。"
repository_1 p German    = p ++ " ist kein Paket in irgendeiner Quelle."
repository_1 p Norwegian = p ++ " er ikke en pakke i noe depot."
repository_1 p _         = p ++ " is not a package in any repository."

pkgBuildKeyMissing :: Language -> String -> String
pkgBuildKeyMissing German    key = "Kann Schlüssel " ++ key ++ " nicht aus PKGBUILD parsen."
pkgBuildKeyMissing Norwegian key = "Forstår ikke " ++ key ++ " fra PKGBUILD."
pkgBuildKeyMissing _         key = "Unable to parse key " ++ key ++ " from PKGBUILD."

missingDescription :: Language -> String
missingDescription German    = "Keine Beschreibung."
missingDescription Norwegian = "Ingen beskrivelse."
missingDescription _         = "No description."

-----------------------
-- Aura/State functions
-----------------------
-- NEEDS TRANSLATION
saveState_1 :: Language -> String
saveState_1 Japanese  = "現在パッケージ状態保存完了。"
saveState_1 Croatian  = "Stanje paketa spremljeno."
saveState_1 German    = "Paketzustände gesichert."
saveState_1 Serbian   = "Сачувано стање пакета."
saveState_1 Norwegian = "Lagret pakketilstand."
saveState_1 _         = "Saved package state."

-- NEEDS TRANSLATION
restoreState_1 :: Language -> String
restoreState_1 Japanese  = "対象バージョンがないパッケージ："
restoreState_1 Croatian  = "Tražene stare verzije nisu dostupne za:"
restoreState_1 German    = "Gewünschte Downgradeversionen nicht Verfügbar für:"
restoreState_1 Serbian   = "Захтеване старе верзије нису доступне за:"
restoreState_1 Norwegian = "De spesifiserte nedgraderingsversjonene er ikke tilgjengelig for:"
restoreState_1 _         = "Requested downgrade versions not available for:"

-- NEEDS TRANSLATION
reinstallAndRemove_1 :: Language -> String
reinstallAndRemove_1 Japanese  = "パッケージを変更する必要ない。"
reinstallAndRemove_1 Croatian  = "Nema paketa kojima su potrebne izmjene."
reinstallAndRemove_1 German    = "Keine Pakete brauchen Änderungen."
reinstallAndRemove_1 Serbian   = "Ниједан пакет не захтева измене."
reinstallAndRemove_1 Norwegian = "Ingen pakker trenger forandring."
reinstallAndRemove_1 _         = "No packages need changing."

--------------------------------------
-- Aura/Settings/BadPackages functions
--------------------------------------
-- NEEDS TRANSLATION
circDep_1 :: String -> Language -> String
circDep_1 p Japanese  = bt p ++ "と互いに従属している。"
circDep_1 p Croatian  = "Ima kružnu zavisnost sa " ++ bt p ++ "."
circDep_1 p German    = "Hat eine zirkuläre Abhängigkeit mit " ++ bt p ++ "."
circDep_1 p Serbian   = "Има кружну зависност са " ++ bt p ++ "."
circDep_1 p Norwegian = "Har en sirkulær avhengighet med " ++ bt p ++ "."
circDep_1 p _         = "Has a circular dependency with " ++ bt p ++ "."

-- NEEDS TRANSLATION
bashisms_1 :: Language -> String
bashisms_1 Japanese  = "PKGBUILDのBashコードが複雑すぎる。"
bashisms_1 Croatian  = "Previše „bash-izama“ u PKGBUILD-u."
bashisms_1 German    = "Zu viele „bashismen“ im PKGBUILD."
bashisms_1 Serbian   = "Превише „bash-изама“ у PKGBUILD-у."
bashisms_1 Norwegian = "For mange „bashismer“ i PKGBUILD."
bashisms_1 _         = "Too many bashisms in PKGBUILD."

------------------------
-- Aura/Pacman functions
------------------------
-- NEEDS TRANSLATION
pacmanFailure_1 :: Language -> String
pacmanFailure_1 Japanese  = "入力を確認して下さい。"
pacmanFailure_1 Croatian  = "Provjerite vaš unos."
pacmanFailure_1 German    = "Bitte überprüfen Sie Ihre Eingabe."
pacmanFailure_1 Serbian   = "Молим Вас, проверите ваш унос."
pacmanFailure_1 Norwegian = "Vennligst sjekk din oppføring."
pacmanFailure_1 _         = "Please check your input."

----------------------------------
-- Aura/Pkgbuild/Editing functions
----------------------------------
hotEdit_1 :: String -> Language -> String
hotEdit_1 p English    = "Would you like to edit the PKGBUILD of " ++ bt p ++ "?"
hotEdit_1 p Japanese   = bt p ++ "のPKGBUILDを編成？"
hotEdit_1 p Polish     = "Czy chcesz edytować PKGBUILD " ++ bt p ++ "?"
hotEdit_1 p Croatian   = "Želite li izmjeniti PKGBUILD " ++ bt p ++ "?"
hotEdit_1 p Swedish    = "Vill du ändra PKGBUILD-filen ifrån " ++ bt p ++ "?"
hotEdit_1 p German     = "Möchten Sie die PKGBUILD-Datei für " ++ bt p ++ " bearbeiten?"
hotEdit_1 p Spanish    = "¿Te gustaría editar el PKGBUILD de " ++ bt p ++ "?"
hotEdit_1 p Portuguese = "Desejaria editar o PKGBUILD de " ++ bt p ++ "?"
hotEdit_1 p French     = "Voulez-vous éditer le PKGBUILD de " ++ bt p ++ "\xa0?"
hotEdit_1 p Russian    = "Отредактировать PKGBUILD пакета " ++ bt p ++ "?"
hotEdit_1 p Italian    = "Volete modificare il PKGBUILD di " ++ bt p ++ "?"
hotEdit_1 p Serbian    = "Желите ли да измените PKGBUILD за " ++ bt p ++ "?"
hotEdit_1 p Norwegian  = "Vil du endre PKGBUILD for " ++ bt p ++ "?"

customizepkg_1 :: Language -> String
customizepkg_1 Japanese  = bt "customizepkg" ++ "はインストールされていない。"
customizepkg_1 Croatian  = bt "customizepkg" ++ "nije instaliran."
customizepkg_1 German    = bt "customizepkg" ++ "ist nicht installiert."
customizepkg_1 Norwegian = bt "customizepkg" ++ "er ikke installert."
customizepkg_1 _         = bt "customizepkg" ++ "isn't installed."<|MERGE_RESOLUTION|>--- conflicted
+++ resolved
@@ -68,7 +68,7 @@
               , " Kyrylo Silin" 
               , " Bob Valantin"
               , " Filip Brcic"
-              		  , " \"chinatsun\"" ]
+              , " \"chinatsun\"" ]
 
 -- These need updating! Or removing...
 languageNames :: Language -> [String]
@@ -83,7 +83,7 @@
 languageNames French     = [ "Polonais","Croate","Suedois","Alemand","Espagnol","Portugais", "Français", "Russe", "", "", "" ]
 languageNames Russian    = [ "Польский","Хорватский","Шведский","Немецкий","Испанский","Португальский", "Русский", "", "", "" ]
 languageNames Italian    = [ "Polacco", "Croato", "Svedese", "Tedesco", "Spagnolo", "Portoghese", "Francese", "Russo", "Italiano", "", "" ]
-languageNames Serbian    = [ "Пољски","Хрватски","Шведски","Немачки","Шпански","Португалски","Француски","Руски","Италијански","Српски" ]
+languageNames Serbian    = [ "Пољски","Хрватски","Шведски","Немачки","Шпански","Португалски","Француски","Руски","Италијански","Српски" "" ]
 languageNames Norwegian  = [ "Polsk","Kroatisk","Svensk","Tysk","Spansk","Portugisisk","Fransk","Russisk","Italiensk","Serbisk","Norsk" ]
 
 translatorMsgTitle :: Language -> String
@@ -362,13 +362,6 @@
 missingPkg_1 :: String -> Language -> String
 missingPkg_1 p Norwegian = "Avhengigheten " ++ bt p ++ " ble ikke funnet. Du kan søke etter en pakke som tilfredsstiller avhengigheten."
 missingPkg_1 p _         = "The dependency " ++ bt p ++ " could not be found. You may need to search for a package to satisfy it."
-
-<<<<<<< HEAD
-=======
--- NEEDS TRANSLATION
-missingPkg_1 :: String -> Language -> String
-missingPkg_1 p _ = "The dependency " ++ bt p ++ " could not be found. You may need to search for a package to satisfy it."
->>>>>>> e49f3721
 
 -----------------
 -- aura functions

--- conflicted
+++ resolved
@@ -72,12 +72,9 @@
                   , diffPkgbuilds   = pbDiffStatus auraFlags
                   , rebuildDevel    = rebuildDevelStatus auraFlags
                   , useCustomizepkg = customizepkgStatus auraFlags
-<<<<<<< HEAD
-                  , noPowerPill     = noPowerPillStatus auraFlags }
-=======
+                  , noPowerPill     = noPowerPillStatus auraFlags
                   , keepSource      = keepSourceStatus auraFlags
                   , buildABSDeps    = buildABSDepsStatus auraFlags }
->>>>>>> fa796a5e
 
 debugOutput :: Settings -> IO ()
 debugOutput ss = do
@@ -103,11 +100,8 @@
                  , "Diff PKGBUILDs?   => " ++ yn (diffPkgbuilds ss)
                  , "Rebuild Devel?    => " ++ yn (rebuildDevel ss)
                  , "Use Customizepkg? => " ++ yn (useCustomizepkg ss)
-<<<<<<< HEAD
-                 , "Forego PowerPill? => " ++ yn (noPowerPill ss) ]
-=======
+                 , "Forego PowerPill? => " ++ yn (noPowerPill ss)
                  , "Keep source?      => " ++ yn (keepSource ss) ]
->>>>>>> fa796a5e
 
 checkLang :: Maybe Language -> Environment -> Language
 checkLang Nothing env   = langFromEnv $ getLangVar env

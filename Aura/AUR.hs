--- conflicted
+++ resolved
@@ -43,18 +43,14 @@
 import Aura.Monad.Aura
 import Aura.Languages
 import Aura.Utils (scoldAndFail)
-<<<<<<< HEAD
-import Aura.Bash  (value,Namespace)
-=======
-
-import Bash.Base
+
+--import Bash.Base
 import Utilities (decompress)
->>>>>>> 975abf3f
 
 import Internet
 
--- I would like to reduce the following three sets of instance declarations
--- to a single more polymorphic solution.
+---
+
 ---------------
 -- AUR Packages
 ---------------

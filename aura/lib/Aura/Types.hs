--- conflicted
+++ resolved
@@ -51,12 +51,6 @@
 import           Data.Bifunctor (Bifunctor(..))
 import           Data.Bitraversable
 import           Data.Generics.Product (field, super)
-<<<<<<< HEAD
-import           Data.List.NonEmpty (NonEmpty)
-import           Data.Or (Or(..))
-=======
-import qualified Data.Map.Strict as M
->>>>>>> 98ae5f79
 import           Data.Semigroup.Foldable (Foldable1(..))
 import           Data.Set.NonEmpty (NESet)
 import qualified Data.Set.NonEmpty as NES

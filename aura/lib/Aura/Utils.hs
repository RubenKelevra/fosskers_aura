{-# LANGUAGE OverloadedStrings #-}

-- |
-- Module    : Aura.Utils
-- Copyright : (c) Colin Woodbury, 2012 - 2020
-- License   : GPL3
-- Maintainer: Colin Woodbury <colin@fosskers.ca>
--
-- Utility functions specific to Aura.

module Aura.Utils
  ( -- * Strings
    Pattern(..)
  , replaceByPatt, searchLines
    -- * Network
  , urlContents
    -- * Shell
  , csi, cursorUpLineCode, hideCursor, showCursor, raiseCursorBy
  , getTrueUser, getEditor, getLocale
  , hasRootPriv, isTrueRoot
  , chown
    -- * File IO
  , ifFile
    -- * Output
  , putStrLnA
  , putText
  , putTextLn
  , colourCheck
  , entrify
    -- * User Input
  , optionalPrompt
  , getSelection
    -- * Misc.
  , maybe'
  ) where

import           Aura.Colour
import           Aura.Languages (whitespace, yesNoMessage, yesPattern)
import           Aura.Settings
import           Aura.Types (Environment, Language, User(..))
import           Data.Text.Prettyprint.Doc
import           Data.Text.Prettyprint.Doc.Render.Terminal
import           Network.HTTP.Client
import           Network.HTTP.Types.Status (statusCode)
import           RIO
import qualified RIO.ByteString as B
import qualified RIO.ByteString.Lazy as BL
import           RIO.List.Partial (maximum)
import qualified RIO.Map as M
import qualified RIO.Text as T
import           RIO.Text.Partial (breakOn)
import           System.Path (Absolute, Path, toFilePath)
import           System.Path.IO (doesFileExist)
import           System.Process.Typed (proc, runProcess)
import           Text.Printf (printf)

---

---------
-- STRING
---------
-- | For regex-like find-and-replace in some `Text`.
data Pattern = Pattern { _pattern :: Text, _target :: Text }

-- | Replaces a (p)attern with a (t)arget in a line if possible.
replaceByPatt :: [Pattern] -> Text -> Text
replaceByPatt [] l = l
replaceByPatt (Pattern p t : ps) l = case breakOn p l of
  -- No match.
  (_, "")    -> replaceByPatt ps l
  -- Matched. The matched pattern is still present at the head of `rest`,
  -- so we need to drop it first.
  (cs, rest) -> replaceByPatt ps (cs <> t <> T.drop (T.length p) rest)

-- | Find lines which contain some given `Text`.
searchLines :: Text -> [Text] -> [Text]
searchLines pat = filter (T.isInfixOf pat)

-----
-- IO
-----
-- | Given a number of selections, allows the user to choose one.
getSelection :: Foldable f => (a -> Text) -> f a -> IO a
getSelection f choiceLabels = do
  let quantity = length choiceLabels
      valids   = map tshow [1..quantity]
      pad      = show . length . show $ quantity
      choices  = zip valids $ toList choiceLabels
  traverse_ (\(l,v) -> printf ("%" <> pad <> "s. %s\n") l (f v)) choices
  BL.putStr ">> "
  hFlush stdout
  userChoice <- decodeUtf8Lenient <$> B.getLine
  case userChoice `lookup` choices of
    Just valid -> pure valid
    Nothing    -> getSelection f choiceLabels  -- Ask again.

-- | If a file exists, it performs action `t` on the argument.
-- | If the file doesn't exist, it performs `f` and returns the argument.
ifFile :: MonadIO m => (a -> m a) -> m b -> Path Absolute -> a -> m a
ifFile t f file x = liftIO (doesFileExist file) >>= bool (f $> x) (t x)

----------
-- NETWORK
----------
-- | Assumes the given URL is correctly formatted.
urlContents :: Manager -> String -> IO (Maybe ByteString)
urlContents m url = f <$> httpLbs (parseRequest_ url) m
  where
    f :: Response BL.ByteString -> Maybe ByteString
    f res | statusCode (responseStatus res) == 200 = Just . BL.toStrict $ responseBody res
          | otherwise = Nothing

--------
-- SHELL
--------
-- | Code borrowed from `ansi-terminal` library by Max Bolingbroke.
csi :: [Int] -> ByteString -> ByteString
csi args code = "\ESC[" <> B.intercalate ";" (map (encodeUtf8 . textDisplay) args) <> code

-- | Terminal code for raising the cursor.
cursorUpLineCode :: Int -> ByteString
cursorUpLineCode n = csi [n] "F"

-- | This will get the true user name regardless of sudo-ing.
getTrueUser :: Environment -> Maybe User
getTrueUser env | isTrueRoot env  = Just $ User "root"
                | hasRootPriv env = User <$> M.lookup "SUDO_USER" env
                | otherwise       = User <$> M.lookup "USER" env

-- | Is the current user of Aura the true @root@ user, and not just a sudo user?
isTrueRoot :: Environment -> Bool
isTrueRoot env = M.lookup "USER" env == Just "root" && not (M.member "SUDO_USER" env)

-- | Is the user root, or using sudo?
hasRootPriv :: Environment -> Bool
hasRootPriv env = M.member "SUDO_USER" env || isTrueRoot env

-- | `vi` is a sensible default, it should be installed by
-- on any Arch system.
getEditor :: Environment -> FilePath
getEditor = maybe "vi" T.unpack . M.lookup "EDITOR"

-- | This will get the locale variable for translations from the environment
getLocale :: Environment -> Text
getLocale env = fromMaybe "C" . asum $ map (`M.lookup` env) ["LC_ALL", "LC_MESSAGES", "LANG"]

-- | Mark some `Path` as being owned by a `User`.
chown :: MonadIO m => User -> Path Absolute -> [String] -> m ()
chown (User usr) pth args = void . runProcess $ proc "chown" (args <> [T.unpack usr, toFilePath pth])

-- | Hide the cursor in a terminal.
hideCursor :: IO ()
hideCursor = B.putStr hideCursorCode

-- | Restore a cursor to visiblity in the terminal.
showCursor :: IO ()
showCursor = B.putStr showCursorCode

hideCursorCode :: ByteString
hideCursorCode = csi [] "?25l"

showCursorCode :: ByteString
showCursorCode = csi [] "?25h"

-- | Raise the cursor by @n@ lines.
raiseCursorBy :: Int -> IO ()
raiseCursorBy = B.putStr . cursorUpLineCode

----------------
-- CUSTOM OUTPUT
----------------
-- | Print a `Doc` with Aura flair after performing a `colourCheck`.
putStrLnA :: Settings -> Doc AnsiStyle -> IO ()
putStrLnA ss d = putStrA ss $ d <> hardline

-- | Will remove all colour annotations if the user specified @--color=never@.
putStrA :: Settings -> Doc AnsiStyle -> IO ()
putStrA ss d = B.putStr . encodeUtf8 . dtot $ "aura >>=" <+> colourCheck ss d

-- | Strip colours from a `Doc` if @--color=never@ is specified,
-- or if the output target isn't a terminal.
colourCheck :: Settings -> Doc ann -> Doc ann
colourCheck ss | shared ss (Colour Never)  = unAnnotate
               | shared ss (Colour Always) = id
               | isTerminal ss = id
               | otherwise = unAnnotate

putText :: Text -> IO ()
putText = B.putStr . encodeUtf8

putTextLn :: Text -> IO ()
putTextLn = BL.putStrLn . BL.fromStrict . encodeUtf8

----------
-- PROMPTS
----------
yesNoPrompt :: Settings -> Doc AnsiStyle -> IO Bool
yesNoPrompt ss msg = do
  putStrA ss . yellow $ msg <+> yesNoMessage (langOf ss) <> " "
  hFlush stdout
  response <- decodeUtf8Lenient <$> B.getLine
  pure $ isAffirmative (langOf ss) response

-- | An empty response emplies "yes".
<<<<<<< HEAD
isAffirmative :: Language -> Text -> Bool
isAffirmative l t = T.null t || elem t (yesPattern l)
=======
isAffirmative :: Language -> T.Text -> Bool
isAffirmative l t = T.null t || elem (T.toCaseFold t) (yesPattern l)
>>>>>>> 98ae5f79

-- | Doesn't prompt when `--noconfirm` is used.
optionalPrompt :: Settings -> (Language -> Doc AnsiStyle) -> IO Bool
optionalPrompt ss msg | shared ss NoConfirm = pure True
                      | otherwise           = yesNoPrompt ss (msg $ langOf ss)

-------
-- MISC
-------
-- | Format two lists into two nice rows a la `-Qi` or `-Si`.
entrify :: Settings -> [Text] -> [Doc AnsiStyle] -> Doc AnsiStyle
entrify ss fs es = vsep $ zipWith combine fs' es
  where fs' = padding ss fs
        combine f e = annotate bold (pretty f) <+> ":" <+> e

-- | Right-pads strings according to the longest string in the group.
padding :: Settings -> [Text] -> [Text]
padding ss fs = map (T.justifyLeft longest ws) fs
  where ws      = whitespace $ langOf ss
        longest = maximum $ map T.length fs

-- | `maybe` with the function at the end.
maybe' :: b -> Maybe a -> (a -> b) -> b
maybe' zero m f = maybe zero f m<|MERGE_RESOLUTION|>--- conflicted
+++ resolved
@@ -202,13 +202,8 @@
   pure $ isAffirmative (langOf ss) response
 
 -- | An empty response emplies "yes".
-<<<<<<< HEAD
 isAffirmative :: Language -> Text -> Bool
-isAffirmative l t = T.null t || elem t (yesPattern l)
-=======
-isAffirmative :: Language -> T.Text -> Bool
 isAffirmative l t = T.null t || elem (T.toCaseFold t) (yesPattern l)
->>>>>>> 98ae5f79
 
 -- | Doesn't prompt when `--noconfirm` is used.
 optionalPrompt :: Settings -> (Language -> Doc AnsiStyle) -> IO Bool

--- conflicted
+++ resolved
@@ -587,13 +587,9 @@
                 , ( "dutch",      Dutch ),      ( "nederlands", Dutch )
                 , ( "arabic",     Arabic ),     ( "العربية",       Arabic )
                 , ( "ukrainian",  Ukrainian ),  ( "українська", Ukrainian)
-<<<<<<< HEAD
-                , ( "romanian",   Romanian ),   ( "română", Romanian )
                 , ( "vietnamese", Vietnamese )
-=======
                 , ( "romanian",   Romanian ),   ( "română",     Romanian )
                 , ( "czech",      Czech ),      ("český",       Czech)
->>>>>>> c47103cf
                 ]
 
 logLevel :: Parser LogLevel

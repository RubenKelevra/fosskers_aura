{-# LANGUAGE DataKinds         #-}
{-# LANGUAGE FlexibleContexts  #-}
{-# LANGUAGE MonoLocalBinds    #-}
{-# LANGUAGE OverloadedStrings #-}
{-# LANGUAGE TypeApplications  #-}

{-

Copyright 2012 - 2019 Colin Woodbury <colin@fosskers.ca>

This file is part of Aura.

Aura is free s

             oftwar
        e:youcanredist
     ributeitand/ormodify
    itunderthetermsoftheGN
   UGeneralPublicLicenseasp
  ublishedbytheFreeSoftw
 areFoundation,either     ver        sio        n3o        fth
 eLicense,or(atyou       ropti      on)an      ylate      rvers
ion.Auraisdistr         ibutedi    nthehop    ethatit    willbeu
 seful,butWITHOUTA       NYWAR      RANTY      ;with      outev
 entheimpliedwarranty     ofM        ERC        HAN        TAB
  ILITYorFITNESSFORAPART
   ICULARPURPOSE.SeetheGNUG
    eneralPublicLicensefor
     moredetails.Youshoul
        dhavereceiveda
             copyof

the GNU General Public License
along with Aura.  If not, see <http://www.gnu.org/licenses/>.

-}

module Main ( main ) where

import           Aura.Colour (dtot)
import           Aura.Commands.A as A
import           Aura.Commands.B as B
import           Aura.Commands.C as C
import           Aura.Commands.L as L
import           Aura.Commands.O as O
import           Aura.Core
import           Aura.Languages
import           Aura.Logo
import           Aura.Packages.AUR (aurRepo)
import           Aura.Packages.Repository (pacmanRepo)
import           Aura.Pacman
import           Aura.Settings
import           Aura.Types
import           BasePrelude hiding (Version)
import           Control.Effect (Carrier, Member)
import           Control.Effect.Error (Error, runError)
import           Control.Effect.Lift (Lift, runM, sendM)
import           Control.Effect.Reader (Reader, asks, runReader)
import           Data.Set (Set)
import qualified Data.Set.NonEmpty as NES
import qualified Data.Text as T
import qualified Data.Text.IO as T
import           Data.Text.Prettyprint.Doc
import           Data.Text.Prettyprint.Doc.Render.Terminal
import           Flags
import           Options.Applicative (execParser)
import           Settings
import           System.Path (toFilePath)
import           System.Process.Typed (proc, runProcess)
import           Text.Pretty.Simple (pPrintNoColor)

---

auraVersion :: T.Text
auraVersion = "2.0.1"

main :: IO ()
main = do
  options   <- execParser opts
  esettings <- getSettings options
  repos     <- (<>) <$> pacmanRepo <*> aurRepo
  case esettings of
    Left err -> T.putStrLn . dtot . ($ English) $ failure err
    Right ss -> execute ss repos options >>= exit ss

execute :: Settings -> Repository -> Program -> IO (Either (Doc AnsiStyle) ())
execute ss r p = first (($ langOf ss) . failure) <$> (runM . runReader (Env r ss) . runError . executeOpts $ _operation p)

exit :: Settings -> Either (Doc AnsiStyle) () -> IO a
exit ss (Left e)  = scold ss e *> exitFailure
exit _  (Right _) = exitSuccess

executeOpts :: (Carrier sig m, Member (Reader Env) sig, Member (Error Failure) sig, Member (Lift IO) sig) =>
  Either (PacmanOp, Set MiscOp) AuraOp -> m ()
executeOpts ops = do
  ss <- asks settings
  when (shared ss Debug) $ do
    sendM @IO . pPrintNoColor $ ops
    sendM @IO . pPrintNoColor $ buildConfigOf ss
    sendM @IO . pPrintNoColor $ commonConfigOf ss
  let p (ps, ms) = liftEitherM . sendM . pacman $
        asFlag ps
        ++ foldMap asFlag ms
        ++ asFlag (commonConfigOf ss)
        ++ bool [] ["--quiet"] (switch ss LowVerbosity)
  case ops of
    Left o@(Sync (Left (SyncUpgrade _)) _, _) -> sudo (sendM $ B.saveState ss) *> p o
    Left o -> p o
    Right (AurSync o _) ->
      case o of
        Right ps              -> bool (trueRoot . sudo) id (switch ss DryRun) $ A.install ps
        Left (AurDeps ps)     -> A.displayPkgDeps ps
        Left (AurInfo ps)     -> A.aurPkgInfo ps
        Left (AurPkgbuild ps) -> A.displayPkgbuild ps
        Left (AurSearch s)    -> A.aurPkgSearch s
        Left (AurUpgrade ps)  -> bool (trueRoot . sudo) id (switch ss DryRun) $ A.upgradeAURPkgs ps
        Left (AurJson ps)     -> A.aurJson ps
    Right (Backup o) ->
      case o of
        Nothing              -> sudo . sendM $ B.saveState ss
        Just (BackupClean n) -> sudo . sendM $ B.cleanStates ss n
        Just BackupRestore   -> sudo B.restoreState
        Just BackupList      -> sendM B.listStates
    Right (Cache o) ->
      case o of
        Right ps                -> sudo $ C.downgradePackages ps
        Left (CacheSearch s)    -> C.searchCache s
        Left (CacheClean n)     -> sudo $ C.cleanCache n
        Left CacheCleanNotSaved -> sudo C.cleanNotSaved
        Left (CacheBackup pth)  -> sudo $ C.backupCache pth
    Right (Log o) ->
      case o of
        Nothing            -> L.viewLogFile
        Just (LogInfo ps)  -> L.logInfoOnPkg ps
        Just (LogSearch s) -> asks settings >>= sendM . flip L.searchLogFile s
    Right (Orphans o) ->
      case o of
        Nothing               -> sendM O.displayOrphans
        Just OrphanAbandon    -> sudo $ sendM orphans >>= traverse_ removePkgs . NES.nonEmptySet
        Just (OrphanAdopt ps) -> O.adoptPkg ps
<<<<<<< HEAD
    Right Version   -> send $ versionInfo >>= animateVersionMsg ss auraVersion
=======
    Right Version   -> sendM $ getVersionInfo >>= animateVersionMsg ss auraVersion
>>>>>>> 99683911
    Right Languages -> displayOutputLanguages
    Right ViewConf  -> viewConfFile

displayOutputLanguages :: (Carrier sig m, Member (Reader Env) sig, Member (Lift IO) sig) => m ()
displayOutputLanguages = do
  ss <- asks settings
  sendM . notify ss . displayOutputLanguages_1 $ langOf ss
  sendM $ traverse_ print [English ..]

viewConfFile :: (Carrier sig m, Member (Reader Env) sig, Member (Lift IO) sig) => m ()
viewConfFile = do
  pth <- asks (either id id . configPathOf . commonConfigOf . settings)
  sendM . void . runProcess @IO $ proc "less" [toFilePath pth]<|MERGE_RESOLUTION|>--- conflicted
+++ resolved
@@ -138,11 +138,7 @@
         Nothing               -> sendM O.displayOrphans
         Just OrphanAbandon    -> sudo $ sendM orphans >>= traverse_ removePkgs . NES.nonEmptySet
         Just (OrphanAdopt ps) -> O.adoptPkg ps
-<<<<<<< HEAD
-    Right Version   -> send $ versionInfo >>= animateVersionMsg ss auraVersion
-=======
-    Right Version   -> sendM $ getVersionInfo >>= animateVersionMsg ss auraVersion
->>>>>>> 99683911
+    Right Version   -> sendM $ versionInfo >>= animateVersionMsg ss auraVersion
     Right Languages -> displayOutputLanguages
     Right ViewConf  -> viewConfFile
 

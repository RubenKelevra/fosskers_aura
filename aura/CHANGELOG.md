# Aura Changelog

## 3.2.4 (2021-03-10)

#### Fixed

- A bug involving `pacman.conf` field parsing. [#697] [#698]
- Broken ZSH completions.

[#697]: https://github.com/fosskers/aura/issues/697
[#698]: https://github.com/fosskers/aura/issues/698

## 3.2.3 (2021-02-26)

Thanks to Cihan Alkan, Ratijas, and Evan Cameron for contributing to this release.

(Rust Port)

#### Changed

- **Breaking:** The top-level command `--viewconf` is now called `conf`.
- **Breaking:** The top-level command `--languages` is now invoked by `stats -l`
  and also shows localization coverage for each language.
- **Breaking:** `-L` now prints to `stdout`.

#### Added

<<<<<<< HEAD
- `-Cl` to print the contents of the package cache. Useful to pipe to other shell commands.
- `-Ct` to remove invalid package tarballs from the cache.
- `-Cy` to download missing tarballs for installed packages.
- `-Ci` to display data of a package's cache entries. In the case below, we see
  what versions are available to downgrade to, but also that the installed version
  is missing a tarball in the cache:

```
> aura -Ci linux
Name               : linux
Latest             : 5.8.13.arch1-1 [installed: 5.9.13.arch1-1]
Created            : 2020-10-08 08:33:38
Signature          : No
Tarball Size       : 72.09MiB
Available Versions : 5.8.13.arch1-1, 5.8.10.arch1-1
```

- `deps` command for analyzing dependency connections. Generates output in
  [Graphviz DOT format](https://en.wikipedia.org/wiki/DOT_%28graph_description_language%29),
  and can be used like so:

```
aura deps gcc --reverse --optional | dot -Tpng > graph.png
```

This produces the following image:

![](assets/gcc-graph.png)

- `open` command for opening various Aura-related webpages in your browser.
- `stats` command for viewing various data about your system:
  - `--groups (-g)`: All installed package groups.
  - `--heavy`: The Top 10 packages with the biggest installation footprint.
  - `--lang (-l)`: Available localizations and how complete they are.
- Turkish translations thanks to Cihan Alkan. Teşekkür ederim!

#### Fixed

- `-Cc` now deletes associated `.sig` files as well.
=======
- `-Cv` to clear the VCS cache (usually `/var/cache/aura/vcs/`). [#693]
- Turkish translations thanks to Cihan Alkan. Teşekkür ederim!

#### Changed

- Man pages enhanced and reformatted. [#672]

[#693]: https://github.com/fosskers/aura/pull/693
[#672]: https://github.com/fosskers/aura/pull/672
>>>>>>> 28c76f6e

## 3.2.2 (2020-10-29)

#### Fixed

- A bug involving permissions on the `/tmp` directory. [#661]

[#661]: https://github.com/fosskers/aura/issues/661

## 3.2.1 (2020-10-27)

With this release, Aura has passed 2,000 commits. Thank you for your ongoing support!

#### Changed

- *Breaking:* `-As` and `-Ai` will yield an exit code of `1` if no results were
  found. This matches `pacman`.
- `-As` now accepts multiple search terms to narrow in on specific packages.

#### Added

- `--nocheck` will be passed down to `makepkg` to avoid calling the `check()`
  function during the build process. [#647]
- `--hotedit` now has a short variant: `-e`. [#643]
- `-Ars <term>` or `-As <term> --both` can be used to yield results from both
  the AUR and official repos at the same time. [#644]

#### Fixed

- `-Sl` and `-Qil` now work as expected. [#636] [#642]
- Aura no longer displays the misleading `Please check your input.` message. [#639]
- File permission issues when building `*-git` packages. [#651] [#634]
- Bash completions are now possible again for Pacman commands. [#641]

[#647]: https://github.com/fosskers/aura/pull/647
[#643]: https://github.com/fosskers/aura/issues/643
[#636]: https://github.com/fosskers/aura/issues/636
[#642]: https://github.com/fosskers/aura/issues/642
[#639]: https://github.com/fosskers/aura/issues/639
[#644]: https://github.com/fosskers/aura/issues/644
[#651]: https://github.com/fosskers/aura/issues/651
[#634]: https://github.com/fosskers/aura/issues/634
[#641]: https://github.com/fosskers/aura/issues/641

## 3.1.9 (2020-09-11)

#### Added

- Pass `-u` to `-Cc` to save N installed packages, and remove all uninstalled ones. Example:

```
> sudo aura -Cc 3 -u
aura >>= The cache contains 1706 packages, consuming 7324 megabytes.
aura >>= 3 versions of each installed package will be kept.
aura >>= The rest will be deleted. Okay? [Y/n] n
```

Otherwise, the usual behaviour of `-Cc` is to save N packages in the cache,
regardless of if they are installed or not.

#### Fixed

- AUR packages with `+` in their name (e.g. `libc++`) can be searched and installed. [#630]

[#630]: https://github.com/fosskers/aura/issues/630

## 3.1.8 (2020-08-23)

#### Changed

- Updated Polish translations. Thank you, Michał Kurek!
- Bumped dependency bounds.

## 3.1.7 (2020-08-12)

Thanks to Sam Horvath-Hunt for contributing to this release.

#### Added

- Users can now configure Aura in `/home/YOU/.config/aura/aura.conf` instead,
  which takes priority over the default one at `/etc/aura.conf`.

#### Fixed

- Complications involving the cloning of `*-git` packages. [#615]

[#615]: https://github.com/fosskers/aura/issues/615

## 3.1.6 (2020-07-21)

#### Changed

- Binary size reduced by 60%!

## 3.1.5 (2020-07-15)

#### Changed

- Updated Spanish translations. Thank you, Max Ferrer!

#### Fixed

- Provide better output when a listed dependency doesn't exist.

## 3.1.4 (2020-06-11)

#### Fixed

- `PATH` is now passed down to all internal `pacman` calls. This fixes the
  inability to install DKMS packages.
  [#584](https://github.com/fosskers/aura/issues/584)

## 3.1.2 (2020-06-10)

This release fixes a regression in `3.1.1`. Please update as soon as possible.

#### Added

- The `-c` / `--clean` flag for `-A`. After a package's tarball has been built
  and copied to the package cache, delete its build directory immediately. By
  default, build directories are left in `/tmp` to be cleaned by the OS, but for
  users who don't restart their machines often, this can clog up disk space.

#### Fixed

- **Apologies to Aura users.** The `-E` change in the previous release caused a
  lot of unexpected behaviour, so that change has be revoked. A future version
  of Aura will explore a better solution for handling environment variables.

## 3.1.1 (2020-06-02)

#### Changed

- Running Aura with `sudo -E aura ...` will ensure that the transfer of the true
  user's environment will persist all the way to the internal `makepkg` calls.
  This should help people who have set custom paths for GPG, `npm`, etc., via
  environment variables. See [#606](https://github.com/fosskers/aura/issues/606).
  Users with standard setups don't need to worry about `-E`.

#### Removed

- Explicit dependency on `microlens`. Everything Aura uses now comes through `rio`.

## 3.1.0 (2020-05-27)

#### Added

- The `--skipdepcheck` flag to skip all dependency solving. Combine this with
  `--hotedit` to avoid discrepancies in custom dependency listings.
- `--skippgpcheck` is now available to pass through to `makepkg`.
- `aura.conf` now has a man page.

#### Changed

- Bumped `aeson` and `http-client` bounds.

## 3.0.0 (2020-05-20)

#### Added

- **Aura is now configurable via a conf file!** Aura expects it at
  `/etc/aura.conf`, but will not break if it's missing. If you install Aura via
  its AUR package, this file will be installed for you automatically.
- **A new top-level command: `-P`**. This allows users to analyse PKGBUILD
  files manually, as is usually done during building.
  - `-Pf` accepts a path to a PKGBUILD.
  - `-Pd` accepts a path to a directory containing a PKGBUILD.
  - `-Pa` to scan the PKGBUILDs of all locally installed AUR packages.
  - `-P` on its own will read from stdin. Combine this with `-Ap` to pull from the AUR:
```
> aura -Ap myget | aura -P

    sudo pacman -S aurvote

aura >>= sudo indicates that someone may be trying to gain root access to your machine.
aura >>= Potential PKGBUILD vulnerabilities detected.
```
- A new flag `--vcspath` to accompany the new VCS build behaviour (see below).
- A new flag `--allsourcepath` to accompany the restored `--allsource`
  functionality (see below).
- `-O --adopt` can now be called as `-Oa`.

#### Changed

- VCS packages (e.g. `*-git`, `*-svn`, etc.) and their cloned sources are now
  built and stored in `/var/cache/aura/vcs`. **Subsequent builds will no longer
  reclone everything.** [#462](https://github.com/fosskers/aura/issues/462)
- `--hotedit` will now offer to edit `.install` and `.patch` files. [#208](https://github.com/fosskers/aura/issues/208)
- Some modules have been renamed and moved around.
- `Aura.Diff` and `Aura.Pkgbuild.Base` have had their contents folded into other
  modules.

#### Fixed

- A regression that broke `-Bc`. [#592](https://github.com/fosskers/aura/issues/592)
- The functionality of `--allsource` has been restored. [#538](https://github.com/fosskers/aura/issues/538)
- A minor difference in the behaviour of `-Ss` relative to `pacman`. [#599](https://github.com/fosskers/aura/issues/599)

## 2.3.0 (2020-04-22)

#### Added

- Allow `--asdeps` to be passed to `-A` commands.
- `-y` can be passed to `-A` commands again, like `-Ayu`.
- Dutch translations. Thank you, Joris Blanken!

#### Changed

- ~15% reduction in binary size and much faster compiles due to removal of
  unnecessary dependencies.
- `-Cc` now reports how much storage space was cleared.
- A few more messages when using `--log-level=debug`.

#### Removed

- `makepkgConfFile` wasn't being used anywhere.

#### Fixed

- A bug involving multiple prompts appearing at the same time when more than one
  package needs a custom provider selection.
  [#541](https://github.com/fosskers/aura/issues/541)
- A bug involving the `+` character appearing in package names, like `crypto++`.
  [#520](https://github.com/fosskers/aura/issues/520)
- A regression where the name of a parent package wouldn't be displayed when a
  dependency couldn't be found.
  [#513](https://github.com/fosskers/aura/issues/513)

## 2.2.1 (2020-03-01)

#### Changed

- Further improved Italian translations.

#### Fixed

- Pass the Pacman flag `--overwrite` through properly.

## 2.2.0 (2020-02-25)

#### Added

- `--log-level` flag. Setting this to `debug` will give you some verbose logging
  output. This is different from the usual `-x` behaviour.

#### Changed

- Updated Italian translations. Grazie, Cristian Tentella!
- Support for GHC 8.8.2.

#### Fixed

- Users with many AUR packages installed will no longer see mysterious AUR
  connection failures. ([#528](https://github.com/fosskers/aura/issues/528))

## 2.1.0 (2020-02-17)

#### Added

- Reinstated `-Aw`, which downloads a snapshot tarball of an AUR package.

## 2.0.6 (2020-02-16)

#### Fixed

- Fixed the broken `-S`.

## 2.0.5 (2020-02-16)

#### Fixed

- Fixed a bug that prevented `-Syuu` and `-Scc`.

## 2.0.4 (2020-02-08)

#### Changed

- Removed `fused-effects` dependency in favour of `rio` to simplify code.

## 2.0.3

#### Changed

- Updated Spanish translations. Thanks to Max Ferrer!

#### Fixed

- Bug #543 involving locales. Thanks to Alexey Kotlyarov!

## 2.0.2

- Bug fixes and performance improvements.

## 2.0.0

This is a large update representing about a month of full-time effort. Aura is now
*much* faster, solves dependencies more reliably, has a few new features, and
many fewer bugs. This is all while modernizing the code and seeing a ~15% decrease
in overall code size.

### Improvements

#### Dependency Handling

- Dependency resolution is now much faster and **handles split packages correctly**.
  As such, the following troublesome packages now build correctly:
  - `android-sdk`
  - `backintime`
  - `clion`
  - `libc++`
  - `mysql-connector-c++`
  - `telegram-desktop-dev`
  - `zoom`
- Dependency provider selection for AUR packages.
  - Example: `cron` is a legal dependency to specify, but there exists no package
    with that name. `cronie` and `fcron` both "provide" `cron`, and now the user
    can manually make a selection.
  - Including `--noconfirm` will have Aura make its best guess.
- If the exact version of an AUR package is available in the package cache, it
  will be used automatically instead of being rebuilt. You can instead force a
  rebuild with `--force`.

#### PKGBUILD Analysis

- In light of the recent [compromise of the Acroread package](https://lists.archlinux.org/pipermail/aur-general/2018-July/034151.html),
  Aura nows performs static PKGBUILD analysis before building, and warns the user if
  potentially malicious terms like `curl` are found.
  - This feature can be disabled with `--noanalysis`. Caveat emptor!
  - **This feature is a supplement in checking PKGBUILD safety, not a fool-proof replacement.**
    It is always your responsiblity to understand what build scripts are running
    on your machine.

#### Saved Package State

- `-Su` and `-Au` automatically save a package state before updating (unless you're doing `--dryrun`).
  This lets you more easily roll back from problematic updates.
- Saved package states can now be "pinned", which will protect them from removal via `-Bc`.
  To pin a certain state, open its JSON file (see below in *Breaking Changes*) and edit the
  `pinned` field from `false` to `true`.

#### CLI Flags

- Various CLI flag improvements:
  - `-A --json <packages>`. Query the AUR directly for a package's raw JSON data. Great for debugging.
  - `-Br` has been restored as short-hand for `-B --restore`.
  - Added `-Bl` to list all saved package state filenames.
  - `-Cb` added as a short-hand for `-C --backup`.
  - The Pacman flags `--ignoregroup`, `--cachedir`, `--config`, and `--logfile` also now affect Aura.
  - `--dryrun` no longer requires sudo.
  - `--color never` turns off all text colouring. Further, by default, Aura will
    only automatically colour text when it detects that the output device is a terminal
    (and not a Unix pipe, say). These behaviours match Pacman.

#### Translations

- Improved Japanese translations thanks to **Onoue Takuro**.
- Improved Portuguese translations thanks to **Wagner Amaral**.
- Improved Russian translations thanks to **Alexey Kotlyarov**.

#### Misc.

- Packages that aren't interdependent will be built in succession without prompting
  the user, only calling down to `pacman` once per group.
- Modernized the Haskell code:
  - Removed custom CLI flag handling in favour of `optparse-applicative`.
  - Removed custom package version number parsing in favour of `versions`.
  - Removed custom text colouring code in favour of `prettyprinter`.
  - Removed the `Aura` Monad in favour of Extensible Effects via `freer-simple`.
  - Removed custom shell interaction code in favour of `typed-process`.
  - Used `async` to make AUR and `pacman` calls concurrent.
  - `megaparsec` parsers used in place of hacky Regexes.
- `aura` is now a library as well, and can be pulled into other Haskell projects.

### Breaking Changes

- `-B` now saves package states as JSON. This makes them readable by other tools,
  and also improves internal code quality. **All old package state files are no longer readable by Aura.**
  - The `"time"` field in these files is now a Haskell `ZonedTime`.
- Various CLI flag changes:
  - `--auradebug` is now just `--debug`, matching Pacman.
  - `--aurignore` is now just `--ignore`, matching Pacman.
  - `-Aw` has been removed.
  - `-y` no longer works with `-A`. Perform an `-Sy` ahead of time instead.
  - `-O` no longer accepts arguments to adopt packages, it only displays current
    orphans. Use `-O --adopt` instead for the old behaviour.
  - `-Ccc` is now `-C --notsaved`.
- Help messages (`-h`) are no longer localised.
- Support for `powerpill` removed.
- Support for `customizepkg` removed.

### Bug Fixes

- Aura no longer returns an exit code of 1 if no packages are available to upgrade.
- `-Aq` no longer fails at the package installation step.
- Ctrl+C at certain moments no longer preserves the Pacman lock file.
- `makepkg` output is no longer coloured green.

## 1.4.0
- *Dependency resolution vastly improved.* We removed the Bash parser that used
  to poorly handle the bulk of this.
- Chinese translations thanks to Kai Zhang.
- `-M` operator and associated code fully removed.

## 1.3.9
- Updated Swedish translations
- Disabled `-M` operator due to the `abs` tool being deprecated by Arch Linux

## 1.3.8
- Fixed behaviour of `-B` flags. For restoring of saved states, use the long
  form: `aura -B --restore`. Cache backups also need to take their long form: `aura -C --backup`.
- Fixed handling of language flags. Thanks to Doug Patti!

## 1.3.5
- Aura now uses version 5 of the `aur` package, to fix a critial bug
- Updated Spanish and Polish

## 1.3.4
- Bash parser bug fix. Fixes some packages.

## 1.3.3
- Bash parser extended to be able to handle bash array expansions.
  This enables packages with more (Bash-wise) complex PKGBUILDs to build
  properly.

## 1.3.2.1
- `-Ai` and `-As` show popularity values.
- `aur4` is no longer referenced.
- `Yes/No` prompts are now localized.
- Aura can be built with `stack`.
- Updated German translation.

## 1.3.1.0
- Aura builds against GHC 7.10.
- Updated German and Russian translations.

## 1.3.0.4
- Must use `--builduser` when building as root.
- Bug fix regarding `--needed`.
- Updated Portuguese translation.

## 1.3.0.3
- Pacman flags `--ignore` and `--ignoregroup` now work.
- Bug fixes.

## 1.3.0.2
- (Bug fix) If a user tries to install a package in `IgnorePkg`, they
  will now be prompted.
- Man page updated.
- Dependencies updated.

## 1.3.0.1
- (Bug fix) Tarballs are now downloaded from a URL provided by the RPC.

## 1.3.0.0
- Last major version of Aura 1! We have entered the design phase for Aura 2,
  the implementation of which will transform Aura into a multi-distro
  package management platform.
- Aura 1 itself has entered "legacy" mode. The only releases to be made
  on Aura 1 after this will be of `1.3.0.x`. You'll likely never see
  `1.3.1.x`.
- Befitting a major release, we have:

  - New AUR interaction layer via the `aur` package. This fixes nasty
    "AUR lookup failed" errors.
  - `http-conduit` dropped for `wreq`, which is much easier to use.
  - Better version number parsing/comparison on installation/upgrading.
  - Package state backups have had their format changed. This BREAKS _all_
    previously saved states. Please delete your old ones!
  - Implemented extended `--needed` functionality for the AUR side of Aura.
    AUR packages won't build if they're already installed.
  - Indonesian translations!
  - Other updated translations.

## 1.2.3.4
- zsh completions completely redone (thanks to Sauyon Lee!)
  Having `aur-git` installed will let you auto-complete on AUR packages.

## 1.2.3.3
- `-As --{head,tail}` can now be passed numbers to truncate the results
  to any number you want. The default is 10.
- Updated Russian translation.

## 1.2.3.2
- Expanded Bash completions:
    Aura Only
      * Expanded completion for all options and search sub-options
      * Package completion for -M/--abssync
      * Completion for orphans using self-generated list
    Pacman
      * Include completion for all pacman options
      * Directory or file completion for some common options
- Use `--dryrun` with `-A` and `-M` install options to test everything
  up until actual building would occur (dependency checks, etc.)

## 1.2.3.1
- Network.HTTP.Conduit errors are now caught properly
  and don't crash aura.
- `customizepkg` usage corrected.
- zsh completions slightly expanded.

## 1.2.3.0
- Moved to `Network.HTTP.Conduit` from `Network.Curl`
  This fixes the AUR connection issues.
  Binary size has increased by quite a bit.

## 1.2.2.1
- `-Ai` now shows dependencies.

## 1.2.2.0
- Happy New Year!
- makepkg's `--ignorearch` flag is now visible to Aura.
  This allows users to build AUR packages on ARM devices
  without worrying about architecture restrictions in PKGBUILDs.
- Use `--head` and `--tail` to truncate `-As` results.
- `-B` now uses local time.
- Bug fixes and translation updates

## 1.2.1.3
- `-As` results now sort by vote. Use `--abc` to sort alphabetically.
- "[installed]" will now be shown in `-As` results if you have it.
- Fixed Bash parsing bug involving `\\` in arrays
- Fixed broken `-C`
- Updated Italian translation
- Updated French translation

## 1.2.1.2
- Happy Canadian Thanksgiving
- Bug fixes

## 1.2.1.1
- Norwegian translation added!
- Dependency checks slightly faster
- `--hotedit` and `--custom` can now be used together
- Bug fixes

## 1.2.1.0
- New `builduser` option
- `Prelude.head` bug fixed
- Dependency checking is faster
- New `-k` output
- `--absdeps` works properly now
- Other bug fixes

## 1.2.0.2
- Bug fixes and spelling corrections.

## 1.2.0.1
- Fixes dependency build order bug.

## 1.2.0.0
- New operator `-M` for building ABS packages. Has its own family of options.
- Pre-built binary package available (x86_64 only)
- Updates to Aura are now prioritized like pacman updates.
- Dependency checking is now faster.
- Use `-Ccc` to clean the cache of only packages not saved in any package
  record.
- `-Ai` now shows Maintainer name.
- Extensive API changes.

## 1.1.6.2
- New option `--no-pp`. Disables use of powerpill, even if you have it.
- This is a light release, as major work is being done on version 1.2 on
  another development branch.

## 1.1.6.1
- Compatable with pacman 4.1
- All pacman-color support removed
- `-As` output slightly altered to match pacman.
- Bug fixes.

## 1.1.6.0
- New option `--build` for specifying AUR package build path.
- Vote number now shown in `-As` output.
- Fixed Repo/AUR name collision bug.
- API Change: Argument order for functions in `Aura/Languages` changed.

## 1.1.5.0
- `customizepkg` now usable with Aura.
  Activate with the `--custom` option.
- API Change: Aura/Pkgbuilds now a set of libraries as Aura/Pkgbuild/*

## 1.1.4.3
- Fixed flaw in `-Br`.
- Fixed repititious `-Ad` output.
- API Change: Aura/AurConnection renamed to Aura/AUR
- API Change: function names in Aura/Languages now have better names.

## 1.1.4.2
- Haskell deps have been moved back to `makedepends`.
- haskell-http removed as dependency.
- API Change: function naming conventions in `Aura/Languages.hs` has been
  changed. The localisation guide was also updated to reflect this.

## 1.1.4.1
- Support for the $LANG environment variable.
- Aura will now pause before post-build installation if the package database
  lock exists. This means you can run multiple instances of Aura and avoid
  crashes.

## 1.1.4.0
- Serbian translation added. Thank you, Filip Brcic!
- Fixed bug that was breaking `aura -Ss`.

## 1.1.3.0
- Changed `--save` and `--restore` to `-B` and `-Br`.
  `--save` is now just an alias for `-B`, but `--restore`
  must be used with `-B`.
- New option `-Bc` for removing old unneeded package states.
- `-Br` output is now sorted better and makes more sense.
- Bash Parser can now properly parse `if` blocks, meaning packages
  that have conditional dependencies based on architecutre will now
  build properly.
- API Change: `Aura.General` is now `Aura.Core`
- Dep Change: `haskell-url` no longer needed.

## 1.1.2.1
- Added message to `--save`.

## 1.1.2.0
- Bash parser completely rewritten.
- Bug fixes (thanks to the new parser)

## 1.1.1.0
- New option `--devel`. Rebuilds all devel packages installed.
- Italian translation added! Thank you Bob Valantin!
- Support for `powerpill` added. It will be used if installed, unless
  the PACMAN variable is specifically set to something different.
- Aura can now handle PKGBUILDs that produce multiple .pkg.tar files.
- Bug fixes

## 1.1.0.0
- New `--save` and `--restore` options.
- New option `-Ak` for showing PKGBUILD diffs when upgrading.
- New option `--aurignore` for ignoring AUR packages.
- Aura now reads `color.conf`.
- Massive breaking API changes everywhere.
- Aura now runs on the Aura Monad.
- Code is quite cleaner now.

## 1.0.8.1
- Bash completions added.
- zsh completions added.
- Changed `--conf` to `--viewconf`
- Fixed bug involving "symlink" Haskell error.

## 1.0.8.0
- Moved certain general functions to `Aura.Utils`
- Moved `-L`, `-O`, `-A` functions out of `aura.hs`.
- `--hotedit` functionality altered (fix).
- The license message is now more badass.

## 1.0.7.0
- New libraries: Aura.Time, Aura.State
- Moved `-C` functionality to `Aura.C`
- New secret option you don't get to find out about until 1.1
- Fixed manually alignment stupidity with `-Li`.
- Bug fixes

## 1.0.6.0
- New libraries: ColourDiff, Data.Algorithm.Diff, Aura.Pkgbuilds
- Aura.AuraLib split into Aura.General, Aura.Build, Aura.Dependencies
- New secret option you don't get to find out about until 1.1

## 1.0.5.0
- Fixed bug where packages with `+` in their name couldn't be
  searched or built.
- `-As` now allows multi-word searches, as it always should have.
- `pacman-color` integration is more complete.
  Still does not read the color.conf directly.

## 1.0.4.0
- Added French translation. Thanks to Ma Jiehong!
- Added Russian translation. Thanks to Kyrylo Silin!
- Fixed bug where packages with dots in their name wouldn't build.

## 1.0.3.2
- Moved haskell dependencies out of `makedepends` field and into
  `depends` field in PKGBUILD. Makedepends can usually be ignored
  after building, but haskell packages are a pain to rebuild
  and reregister at every build. It's more realistic to just keep
  them installed. This is what other haskell packages in the AUR
  do as well.
- Fixed pacman-color issues.

## 1.0.3.1
- Added `--auradebug` option.

## 1.0.3.0
- Compatibility with AUR 2.0 added.
- Portuguese translation added. Thanks to Henry "Ingvij" Kupty!
- Support for `pacman-color` added. Run sudo with `-E` a la:
    sudo -E aura -Ayu
- Fixed backslash parsing bug in `Bash`.

## 1.0.2.2
- Fixed parsing bug in `Bash`.
  If one package fell victim, a whole `-Au` session would fail.

## 1.0.2.1
- Added License info to source files.
- Fixed virtual package recognition bug.
- Altered version conflict error message.
- Fixed bug in Bash parser that would occasionally break parsing.

## 1.0.2.0
- Bug fixes.
- Extended the Bash parser. PKGBUILDs that had bash variables in their
  dependency arrays will now be parsed correctly.

## 1.0.1.0
- German translation (use with --german).
  Thanks to Lukas Niederbremer!
- Spanish translation (use with --spanish)
  Thanks to Alejandro Gómez!
- Replaced regex-posix with regex-pcre.
- `-As` now highlights properly.
- Moved a number of modules to `Aura/`

## 1.0.0.0
- Fixed `-V` message in terminals other than urxvt.
- New `haskell-ansi-terminal` library to do this.

## 0.10.0.0
- Internet access moved to Network.Curl library.
- `Bash.hs` library created to help with PKGBUILD parsing.
  Can currently handle string expansions a la::

    "this-is-{awesome,neat}" => ["this-is-awesome","this-is-neat"]

## 0.9.2.3
- Dependency determining speed up.
- Added AUR URL to `-Ai`.

## 0.9.3.2
- Swedish translation.
  Thanks to Fredrik Haikarainen!

## 0.9.2.0
- `-Ai` and `-As`!

## 0.9.1.0
- `-Au` is about 20 times faster.

## 0.9.?.?
- Polish translation.
  Thanks to Chris "Kwpolska" Warrick!
- Croatian translation.
  Thanks to Denis Kasak!

## 0.9.0.0
- New `-O` operation for dealing with orphan packages.
- A man page!

## 0.8.0.0
- Help message now supports multiple languages.
- Broke "no overlapping options" convention.
- `-Cz` is now `-Cb`.
- New option `-Ad`. Lists _all_ dependencies of an AUR package.
  This is to aid pre-building research.
  This option shows information you can't get from looking at PKGBUILDS!

## 0.7.3.0
- New option `--conf`. Lets you quickly view your pacman.conf.

## 0.7.2.3
- `--log` is now `-L`.
- New option `-Ls`. Search the log file via a regex.
- New option `-Li`. Reports information on a given package that has had
  any appearance in the log file.

## 0.7.0.0
- `--hotedit` option added.
- `Shell` library added.

## 0.6.0.0
- Aura passes proper exit codes to the shell upon completion.<|MERGE_RESOLUTION|>--- conflicted
+++ resolved
@@ -1,31 +1,9 @@
 # Aura Changelog
 
-## 3.2.4 (2021-03-10)
-
-#### Fixed
-
-- A bug involving `pacman.conf` field parsing. [#697] [#698]
-- Broken ZSH completions.
-
-[#697]: https://github.com/fosskers/aura/issues/697
-[#698]: https://github.com/fosskers/aura/issues/698
-
-## 3.2.3 (2021-02-26)
-
-Thanks to Cihan Alkan, Ratijas, and Evan Cameron for contributing to this release.
-
-(Rust Port)
-
-#### Changed
-
-- **Breaking:** The top-level command `--viewconf` is now called `conf`.
-- **Breaking:** The top-level command `--languages` is now invoked by `stats -l`
-  and also shows localization coverage for each language.
-- **Breaking:** `-L` now prints to `stdout`.
-
-#### Added
-
-<<<<<<< HEAD
+## Unreleased (Rust Port)
+
+#### Added
+
 - `-Cl` to print the contents of the package cache. Useful to pipe to other shell commands.
 - `-Ct` to remove invalid package tarballs from the cache.
 - `-Cy` to download missing tarballs for installed packages.
@@ -60,12 +38,34 @@
   - `--groups (-g)`: All installed package groups.
   - `--heavy`: The Top 10 packages with the biggest installation footprint.
   - `--lang (-l)`: Available localizations and how complete they are.
-- Turkish translations thanks to Cihan Alkan. Teşekkür ederim!
+
+#### Changed
+
+- **Breaking:** The top-level command `--viewconf` is now called `conf`.
+- **Breaking:** The top-level command `--languages` is now invoked by `stats -l`
+  and also shows localization coverage for each language.
+- **Breaking:** `-L` now prints to `stdout`.
 
 #### Fixed
 
 - `-Cc` now deletes associated `.sig` files as well.
-=======
+
+## 3.2.4 (2021-03-10)
+
+#### Fixed
+
+- A bug involving `pacman.conf` field parsing. [#697] [#698]
+- Broken ZSH completions.
+
+[#697]: https://github.com/fosskers/aura/issues/697
+[#698]: https://github.com/fosskers/aura/issues/698
+
+## 3.2.3 (2021-02-26)
+
+Thanks to Cihan Alkan, Ratijas, and Evan Cameron for contributing to this release.
+
+#### Added
+
 - `-Cv` to clear the VCS cache (usually `/var/cache/aura/vcs/`). [#693]
 - Turkish translations thanks to Cihan Alkan. Teşekkür ederim!
 
@@ -75,7 +75,6 @@
 
 [#693]: https://github.com/fosskers/aura/pull/693
 [#672]: https://github.com/fosskers/aura/pull/672
->>>>>>> 28c76f6e
 
 ## 3.2.2 (2020-10-29)
 

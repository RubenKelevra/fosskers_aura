'\" t
.\" Man page for `aura`
.\" Written by Colin Woodbury <colin@fosskers.ca>
.
.TH aura 8 "2021 September" "Aura" "Aura Manual"
.
.de SAMPLE      \" Indented example - on its own paragraph.
.  P
.  RS
.  EX
..
.de ESAMPLE     \" End of Indented example.
.  EE
.  RE
..
.de RSAMPLE     \" Relative sample - even more indented example.
.  RS
.  SAMPLE
..
.de ERSAMPLE    \" End of Relative sample.
.  ESAMPLE
.  RE
..
.
.ds ellipsis \&.\|.\|.\&
.\" Format repeatable parameter (1 or more) with ellipsis.
.ds multi                 \fI\\$1\fP\fR\\ \\*[ellipsis]\fP
.\" Format optional repeatable parameter (0 or more)
.\" with ellipsis and square brackets.
.ds multi-optional \fR[\fP\fI\\$1\fP\fR\\ \\*[ellipsis]]\fP
.ds packages          \\*[multi          packages]
.ds packages-optional \\*[multi-optional packages]
.
.SH NAME
.
aura \- package manager utility and AUR helper
.
.SH SYNOPSIS
.
.SY aura
.I OPERATION
\*[multi-optional OPTIONS]
\*[multi-optional targets]
.YS
.
.SH DESCRIPTION
.
.B aura
is a secure, multilingual package manager for Arch Linux written in Haskell.
.
It connects to both the official Arch repositories and to the
Arch User Repositories (AUR),
allowing easy control of all packages on an Arch system.
.
Aura allows
.I all
pacman operations and provides
.I new
custom ones for dealing with AUR packages.
.
.SH OPERATIONS
.
.TP
.BR \-A ", " \-\-aursync " \*[packages-optional]"
.
Perform actions involving the
.BR A UR.
.
Default action installs packages from the AUR.
.
.IP
During building, makepkg output is
.I not
shown by default.
.
After building, the built
.I *.pkg.tar.xz
file is moved to the package cache and installed from there.
.
This allows for easy AUR package downgrading.
.
.TP
.BR -B ", " \-\-save
.
Manage the saving and restoring of the global package state.
.
Default action stores a record of all currently installed packages and their
versions.
.
.TP
.BR -C ", " \-\-downgrade " \*[packages-optional]"
.
Perform actions involving the package
.BR C ache.
.
Default action downgrades specified
.IR packages .
.
.IP
This process is interactive, allowing the user to choose from any previous
version they have available in the package cache.
.
.TP
.BR \-L ", " \-\-viewlog
.
Perform actions involving the pacman
.BR L ogfile.
.
Default action opens the log for read-only viewing.
.
.TP
.BR \-O ", " \-\-orphans " \*[packages-optional]"
.
Perform actions involving
.BR O rphan
packages.
.
Default action is to list the current orphans.
.
.IP
Orphan packages are packages installed as dependencies,
but are no longer required by any other package.
.
.TP
.BR \-P ", " \-\-analysis
.
Perform security analysis of a
.BR P KGBUILD.
.
Default action reads PKGBUILD from stdin.
.
.IP
Useful for package maintainers and sysadmins to verify the safety of the
PKGBUILD files that they write.
.
To test any package on the AUR, try the following:
.
.RSAMPLE
.BI "aura -Ap " "package" " | aura -P"
.ERSAMPLE
.
.SH AUR SYNC OPTIONS (\fR\-A\fP)
.
.TP
.BR \-a ", " \-\-delmakedeps
.
Uninstalls build dependencies that are no longer required after installing the
main package.
.
This prevents the creation of orphan packages.
.
Also note that while the package itself will be uninstalled,
its package file will remain in the cache.
.
.TP
.BR \-c ", " \-\-clean
.
After a package's tarball has been built and copied to the package cache,
delete its build directory immediately.
.
.TP
.BR \-d ", " \-\-deps " \*[packages]"
.
View all dependencies of
.IR packages .
.
This process is recursive for AUR packages,
so all dependencies of dependencies (and so on) will also be shown.
.
This can aid the pre-install package research process.
.
.TP
.BR \-i ", " \-\-info " \*[packages]"
.
View information about AUR
.IR packages .
.
.TP
.BR \-k ", " \-\-diff
.
Show PKGBUILD diffs.
.
When upgrading, using this option will compare the most and second-most recent
PKGBUILDs and output changes in colour.
.
.TP
.BR \-p ", " \-\-pkgbuild " \*[packages]"
.
View PKGBUILDs of AUR
.IR packages .
.
Use this before installing new packages to confirm that the build scripts
aren't doing anything fishy.
.
.TP
.BR \-q ", " \-\-quiet
.
Display less information about certain
.B \-A
operations
(this is useful when processing Aura's output in a script).
.
In particular, search and view dependencies will only show uncoloured package
names.
.
.TP
.BR \-s ", " \-\-search " \*[multi word]"
.
Search AUR for packages containing
.IR word s
(not regex) in their names or descriptions.
.
Multiple terms will narrow down the search.
.
Results are sorted by votes.
.
Suboptions:
.
.RS
.
.  TP
.  B \-\-abc
.
Sorts results alphabetically.
.
.  TP
.  BR \-\-head [ =\fIN\fR ]
.
Only show the first
.I N
results.
.I N
defaults to 10.
.
.  TP
.  BR \-\-tail [ =\fIN\fR ]
.
Only show the last
.I N
results.
.I N
defaults to 10.
.
.  TP
.  BR \-r ", " \-\-both
.
Show results from the official repos as well.
.
.RE
.
.TP
.BR \-u ", " \-\-sysupgrade
.
Upgrade all installed AUR packages.
.B -Au
is like
.B -Su
but for AUR packages.
.
.TP
.BR \-w ", " \-\-downloadonly " \*[packages]"
.
Retrieve AUR
.I packages
source tarballs,
but do not build/install/upgrade anything.
.
.TP
.BR \-x ", " \-\-unsuppress
.
Unsuppress
.BR makepkg (8)
output during building.
.
By default this output is suppressed for a more silent install.
.
Note that when this option isn't used,
.B makepkg
output is actually collected and printed if any errors occur.
.
.TP
.B \-\-json \*[packages]
.
Query the AUR RPC for
.I packages
info as raw JSON.
.
Good for debugging.
.
.TP
.BI \-\-build " path"
.
Specify build
.I path
when building AUR packages.
.
Only the
.I full
path of a pre-existing directory can be used.
.
Example:
.
.RSAMPLE
aura -A foo --build=/full/path/to/build/location/
.ERSAMPLE
.
.TP
.BI \-\-builduser " user"
.
Specify the
.I user
to build packages as.
.
This can be useful when logged in as root and a build user is available.
.
.TP
.B \-\-devel
.
When ran with
.BR \-Au ,
adds all development packages to the queue of packages to upgrade.
.
Devel packages are those pulled directly from online repositories,
via git / mercurial / etc.
.
.TP
.B \-\-dryrun
.
When ran with
.BR \-A " or " \-Au ,
update checks,
PKGBUILD diffs,
and dependency checks will be performed,
but nothing will be built.
.
Also usable with
.BR \-M .
.
.TP
.B \-\-force
.
Always (re)build the specified packages.
.
Usually Aura will not rebuild packages whose versions are already available in
the local package cache.
.
.TP
.B \-\-hotedit
.
Before building, prompt the user if they wish to view/edit the
.IR PKGBUILD ,
as well as any
.IR .install " or " .patch
files.
.
However, research into packages (and by extension, their PKGBUILDs) should be
done by the user before any building occurs.
.
Please use
.BR \-Ap " and " \-Ad
for this,
as they will be much faster at presenting information than searching the AUR
website manually.
.
Note that, since aura is run through sudo,
your local value of
.RB $ EDITOR
may not be preserved.
.
Run as
\(lqsudo
.B \-E
aura -A --hotedit \*[ellipsis]\(rq
to preserve your environment.
.
To always allow environment variables to be passed,
have a look at the
.IR env_reset " and " env_keep
options in
.BR sudoers (5).
.
.TP
.B \-\-skipdepcheck
.
Perform no dependency solving.
.
Consider this when using
.B \-\-hotedit
to avoid building annoying dependencies that aren't necessary for your special
use-case.
.
.TP
.BI \-\-vcspath " path"
.
Save the cloned sources of VCS packages (i.e.\& those that end in
.IR *-git ,
etc.) in the given
.IR path ,
instead of the default
.IR /var/cache/aura/vcs/ .
.
.SH GLOBAL PACKAGE STATE OPTIONS (\fR\-B\fP)
.
.TP
.BR \-c ", " \-\-clean \c
.I " states-to-retain
.
Retains a given number of the most recently saved package states and removes the
rest.
.
.TP
.BR \-r ", " \-\-restore
.
Restores a record kept with
.BR \-B .
.
Attempts to downgrade any packages that were upgraded since the chosen save.
.
Will remove any that weren't installed at the time.
.
.TP
.BR \-l ", " \-\-list
.
Show all saved package state filenames.
.
.SH DOWNGRADE OPTIONS (\fR\-C\fP)
.
.TP
.BR \-b ", " \-\-backup \c
.I " path
.
Backup the package cache to a given directory.
.
The given directory must already exist.
.
During copying, progress will be shown.
.
If the copy takes too long,
you may want to reduce the number of older versions of each package by using
.BR \-Cc .
.
.TP
.BR \-c ", " \-\-clean \c
.I " versions-to-retain
.
Retains a given number of package versions for each package,
and deletes the rest from the package cache.
.
Count is made from the most recent version, so using:
.
.RSAMPLE
aura -Cc 3
.ERSAMPLE
.
.IP
would save the three most recent versions of each package file.
.
Giving the number 0 as an argument is identical to
.BR \-Scc .
.
.TP
.B \-\-notsaved
.
Remove only those package files which are not saved in a package record (a la
.BR \-B ).
.
.TP
.BR \-s ", " \-\-search \c
.I " regex
.
Search the package cache via a
.IR regex .
.
Any package name that matches the regex will be output as-is.
.
.SH LOGFILE OPTIONS (\fR\-L\fP)
.
.TP
.BR \-i ", " \-\-info " \*[packages]"
.
Displays install/upgrade history for given
.IR packages .
.
Under the \(lqRecent Actions\(rq section,
only the last five entries will be displayed.
.
If there are less than five actions ever performed with the package,
what is available will be printed.
.
.TP
.BR \-s ", " \-\-search \c
.I " regex
.
Search the pacman log file via a
.IR regex .
.
Useful for singling out any and all actions performed on a package.
.
.SH ORPHAN PACKAGE OPTIONS (\fR\-O\fP)
.
.TP
.BR \-a ", " \-\-adopt " \*[packages]"
.
Mark
.I packages
as being explicitly installed (i.e.\& it's not a dependency).
.
.TP
.BR \-j ", " \-\-abandon
.
Uninstall all orphan packages.
.
.SH ANALYSIS OPTIONS (\fR\-P\fP)
.
.TP
.BR \-f ", " \-\-file \c
.I " path
.
Analyse a PKGBUILD at the specified
.IR path .
.
.TP
.BR \-d ", " \-\-dir \c
.I " path
.
Analyse a
.IR path /PKGBUILD
found in the specified directory.
.
.TP
.BR \-a ", " \-\-audit
.
Analyse the PKGBUILDs of all locally installed AUR packages.
.
.SH PACMAN / AURA DUAL FUNCTIONALITY OPTIONS
.
.TP
.B \-\-noconfirm
.
Never ask for any Aura or Pacman confirmation.
.
Any time a prompt would appear,
say before building or installation,
it is assumed the user answered in whatever way would progress the program.
.
.TP
.B \-\-needed
.
Don't rebuild/reinstall packages that are already up to date.
.
.TP
.B \-\-debug
.
View some handy debugging information.
.
.TP
.BI \-\-color " when"
.
Specify when to enable colouring.
.
Without this flag, both Aura and Pacman will attempt to colour text if the
terminal allows it.
.
Otherwise, you can pass
.BR always " or " never
to be specific about your wants.
.
.TP
.BI \-\-overwrite " glob"
.
If there are file conflicts during installation,
overwrite conflicting files that match the given
.I glob
pattern.
.
.SH EXPOSED MAKEPKG OPTIONS
.
.TP
.B \-\-ignorearch
.
Ignores processor architecture when building packages.
.
.TP
.B \-\-allsource
.
Creates a
.I .src
file containing all the downloaded sources (code, etc.\&)
and stores it at
.IR /var/cache/aura/src/ .
.
To change the location where sources are stored,
use the
.B \-\-allsourcepath
flag on command line or via
.BR aura.conf (5).
.
.TP
.B \-\-skipinteg
.
Skip package source integrity checks (hash sums).
.
.TP
.B \-\-skippgpcheck
.
Skip all PGP checks.
.
.SH LANGUAGE OPTIONS
.
Aura is available in multiple languages.
.
As options, they can be used with either their English names or their real
names written in their native characters.
.
The available languages are, in option form:
.
.TS \" Tab-separated
l l.
\fB\-\-english\fP	(default)
\fB\-\-japanese\fP	\fB\-\-日本語\fP
\fB\-\-polish\fP	\fB\-\-polski\fP
\fB\-\-croatian\fP	\fB\-\-hrvatski\fP
\fB\-\-swedish\fP	\fB\-\-svenska\fP
\fB\-\-german\fP	\fB\-\-deutsch\fP
\fB\-\-spanish\fP	\fB\-\-español\fP
\fB\-\-portuguese\fP	\fB\-\-português\fP
\fB\-\-french\fP	\fB\-\-français\fP
\fB\-\-russian\fP	\fB\-\-русский\fP
\fB\-\-italian\fP	\fB\-\-italiano\fP
\fB\-\-serbian\fP	\fB\-\-српски\fP
\fB\-\-norwegian\fP	\fB\-\-norsk\fP
\fB\-\-indonesian\fP
\fB\-\-chinese\fP	\fB\-\-中文\fP
\fB\-\-esperanto\fP
\fB\-\-dutch\fP	\fB\-\-nederlands\fP
\fB\-\-romanian\fP	\fB\-\-română\fP
<<<<<<< HEAD
\fB\-\-vietnamese\fP
=======
\fB\-\-czech\fP	\fB\-\-čeština\fP
>>>>>>> c47103cf
.TE
.
.SH PRO TIPS
.
.IP \(bu 2n
.
If you build a package and then choose not to install it,
the built package file will still be moved to the cache.
You can then install it whenever you want with
.BR \-C .
.
.IP \(bu 2n
.
Research packages using
.BR \-Ad \ ( \-\-deps ),
.BR \-Ai \ ( \-\-info )
and
.BR \-Ap \ ( \-\-pkgbuild )!
.
.IP \(bu 2n
.
When upgrading, use
.B \-Akua
instead of just
.BR \-Au .
.
This will remove make deps, as well as show PKGBUILD diffs before building.
.
.SH SEE ALSO
.
.BR aura.conf (5),
.BR pacman (8),
.BR pacman.conf (5),
.BR makepkg (8)
.
.SH BUGS
.
It is not recommended to install non-AUR packages with pacman or aura.
.
Aura will assume they are AUR packages during a
.B \-Au
and attempt to upgrade them.
.
If a name collision occurs (that is, if there is a legitimate AUR package with
the same name as the one you installed) previous installations could be
overwritten.
.
.SH AUTHOR
.
Colin Woodbury <colin@fosskers.ca>
.
.SH CONTRIBUTORS
.
.TS \" Tab-separated
l .
Chris Warrick
Brayden Banks
Denis Kasak
Edwin Marshall
Jimmy Brisson
Kyle Raftogianis
Nicholas Clarke
.TE
.
.SH TRANSLATORS
.
.TS \" Tab-separated
c l .
Polish	Chris Warrick and Michał Kurek
Croatian	Denis Kasak and "stranac"
Swedish	Fredrik Haikarainen and Daniel Beecham
German	Lukas Niederbremer
Spanish	Alejandro Gómez, Sergio Conde, and Max Ferrer
Portuguese	Henry Kupty, Thiago Perrotta, and Wagner Amaral
French	Ma Jiehong and Fabien Dubosson
Russian	Kyrylo Silin and Alexey Kotlyarov
Italian	Bob Valantin and Cristian Tentella
Serbian	Filip Brcic
Norwegian	"chinatsun"
Indonesian	"pak tua Greg"
Chinese	Kai Zhang
Japanese	Onoue Takuro and Colin Woodbury
Esperanto	Zachary Matthews
Dutch	Joris Blanken
Turkish	Cihan Alkan
Arabic	"Array in a Matrix"
Ukrainian	Andriy Cherniy
Romanian	"90" and "benone"
<<<<<<< HEAD
Vietnamese	"Kritiqual"
=======
Czech	Daniel Rosel
>>>>>>> c47103cf
.TE<|MERGE_RESOLUTION|>--- conflicted
+++ resolved
@@ -634,11 +634,8 @@
 \fB\-\-esperanto\fP
 \fB\-\-dutch\fP	\fB\-\-nederlands\fP
 \fB\-\-romanian\fP	\fB\-\-română\fP
-<<<<<<< HEAD
 \fB\-\-vietnamese\fP
-=======
 \fB\-\-czech\fP	\fB\-\-čeština\fP
->>>>>>> c47103cf
 .TE
 .
 .SH PRO TIPS
@@ -727,9 +724,6 @@
 Arabic	"Array in a Matrix"
 Ukrainian	Andriy Cherniy
 Romanian	"90" and "benone"
-<<<<<<< HEAD
 Vietnamese	"Kritiqual"
-=======
 Czech	Daniel Rosel
->>>>>>> c47103cf
 .TE